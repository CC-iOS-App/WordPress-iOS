PODS:
  - 1PasswordExtension (1.1.2)
  - AFNetworking (2.6.0):
    - AFNetworking/NSURLConnection (= 2.6.0)
    - AFNetworking/NSURLSession (= 2.6.0)
    - AFNetworking/Reachability (= 2.6.0)
    - AFNetworking/Security (= 2.6.0)
    - AFNetworking/Serialization (= 2.6.0)
    - AFNetworking/UIKit (= 2.6.0)
  - AFNetworking/NSURLConnection (2.6.0):
    - AFNetworking/Reachability
    - AFNetworking/Security
    - AFNetworking/Serialization
  - AFNetworking/NSURLSession (2.6.0):
    - AFNetworking/Reachability
    - AFNetworking/Security
    - AFNetworking/Serialization
  - AFNetworking/Reachability (2.6.0)
  - AFNetworking/Security (2.6.0)
  - AFNetworking/Serialization (2.6.0)
  - AFNetworking/UIKit (2.6.0):
    - AFNetworking/NSURLConnection
    - AFNetworking/NSURLSession
  - AMPopTip (0.9.12)
  - Automattic-Tracks-iOS (0.0.8):
    - CocoaLumberjack (= 2.0.0)
    - Reachability (~> 3.1)
    - UIDeviceIdentifier (~> 0.4)
  - CocoaLumberjack (2.0.0):
    - CocoaLumberjack/Default (= 2.0.0)
    - CocoaLumberjack/Extensions (= 2.0.0)
  - CocoaLumberjack/Core (2.0.0)
  - CocoaLumberjack/Default (2.0.0):
    - CocoaLumberjack/Core
  - CocoaLumberjack/Extensions (2.0.0):
    - CocoaLumberjack/Default
  - CrashlyticsLumberjack (2.0.0):
    - CocoaLumberjack/Default (~> 2.0.0)
  - DTCoreText (1.6.13):
    - DTFoundation/Core (~> 1.7.1)
    - DTFoundation/DTAnimatedGIF (~> 1.7.1)
    - DTFoundation/DTHTMLParser (~> 1.7.1)
    - DTFoundation/UIKit (~> 1.7.1)
  - DTFoundation/Core (1.7.7)
  - DTFoundation/DTAnimatedGIF (1.7.7)
  - DTFoundation/DTHTMLParser (1.7.7):
    - DTFoundation/Core
  - DTFoundation/UIKit (1.7.7):
    - DTFoundation/Core
  - EmailChecker (0.1)
  - Expecta (0.3.2)
  - FormatterKit (1.8.0):
    - FormatterKit/AddressFormatter (= 1.8.0)
    - FormatterKit/ArrayFormatter (= 1.8.0)
    - FormatterKit/ColorFormatter (= 1.8.0)
    - FormatterKit/LocationFormatter (= 1.8.0)
    - FormatterKit/NameFormatter (= 1.8.0)
    - FormatterKit/OrdinalNumberFormatter (= 1.8.0)
    - FormatterKit/TimeIntervalFormatter (= 1.8.0)
    - FormatterKit/UnitOfInformationFormatter (= 1.8.0)
    - FormatterKit/URLRequestFormatter (= 1.8.0)
  - FormatterKit/AddressFormatter (1.8.0)
  - FormatterKit/ArrayFormatter (1.8.0)
  - FormatterKit/ColorFormatter (1.8.0)
  - FormatterKit/LocationFormatter (1.8.0)
  - FormatterKit/NameFormatter (1.8.0)
  - FormatterKit/OrdinalNumberFormatter (1.8.0)
  - FormatterKit/TimeIntervalFormatter (1.8.0)
  - FormatterKit/UnitOfInformationFormatter (1.8.0)
  - FormatterKit/URLRequestFormatter (1.8.0)
  - google-plus-ios-sdk (1.7.1)
  - Helpshift (4.10.2)
  - HockeySDK (3.6.4)
  - KIF/Core (3.3.0)
  - KIF/IdentifierTests (3.3.0):
    - KIF/Core
  - Lookback (0.9.2)
  - MGImageUtilities (0.0.1)
  - Mixpanel (2.8.2):
    - Mixpanel/Mixpanel (= 2.8.2)
  - Mixpanel/Mixpanel (2.8.2)
  - MRProgress (0.7.0):
    - MRProgress/ActivityIndicator (= 0.7.0)
    - MRProgress/Blur (= 0.7.0)
    - MRProgress/Circular (= 0.7.0)
    - MRProgress/Icons (= 0.7.0)
    - MRProgress/NavigationBarProgress (= 0.7.0)
    - MRProgress/Overlay (= 0.7.0)
  - MRProgress/ActivityIndicator (0.7.0):
    - MRProgress/Stopable
  - MRProgress/Blur (0.7.0):
    - MRProgress/Helper
  - MRProgress/Circular (0.7.0):
    - MRProgress/Helper
    - MRProgress/ProgressBaseClass
    - MRProgress/Stopable
  - MRProgress/Helper (0.7.0)
  - MRProgress/Icons (0.7.0)
  - MRProgress/NavigationBarProgress (0.7.0):
    - MRProgress/ProgressBaseClass
  - MRProgress/Overlay (0.7.0):
    - MRProgress/ActivityIndicator
    - MRProgress/Blur
    - MRProgress/Circular
    - MRProgress/Helper
    - MRProgress/Icons
  - MRProgress/ProgressBaseClass (0.7.0)
  - MRProgress/Stopable (0.7.0):
    - MRProgress/Helper
  - NSLogger (1.5.1):
    - NSLogger/Standard (= 1.5.1)
  - NSLogger-CocoaLumberjack-connector (1.5):
    - CocoaLumberjack (~> 2.0)
    - NSLogger
  - NSLogger/Standard (1.5.1)
  - NSObject-SafeExpectations (0.0.2)
  - NSURL+IDN (0.3)
  - OCMock (3.1.2)
  - OHHTTPStubs (1.1.1)
  - Reachability (3.1.1)
  - ReactiveCocoa (2.4.7):
    - ReactiveCocoa/UI (= 2.4.7)
  - ReactiveCocoa/Core (2.4.7):
    - ReactiveCocoa/no-arc
  - ReactiveCocoa/no-arc (2.4.7)
  - ReactiveCocoa/UI (2.4.7):
    - ReactiveCocoa/Core
  - Simperium (0.8.3):
    - Simperium/DiffMatchPach (= 0.8.3)
    - Simperium/JRSwizzle (= 0.8.3)
    - Simperium/SocketRocket (= 0.8.3)
    - Simperium/SPReachability (= 0.8.3)
    - Simperium/SSKeychain (= 0.8.3)
  - Simperium/DiffMatchPach (0.8.3)
  - Simperium/JRSwizzle (0.8.3)
  - Simperium/SocketRocket (0.8.3)
  - Simperium/SPReachability (0.8.3)
  - Simperium/SSKeychain (0.8.3)
  - Specta (1.0.3)
  - SVProgressHUD (1.1.3)
  - UIAlertView+Blocks (0.8.1)
  - UIDeviceIdentifier (0.4.5)
  - WordPress-AppbotX (1.0.6)
  - WordPress-iOS-Editor (0.8.1):
    - CocoaLumberjack (= 2.0.0)
    - NSObject-SafeExpectations (~> 0.0.2)
    - UIAlertView+Blocks (~> 0.8.1)
    - WordPress-iOS-Shared (~> 0.3)
    - WordPressCom-Analytics-iOS (~> 0.0.30)
  - WordPress-iOS-Shared (0.4.4):
    - AFNetworking (~> 2.5)
    - CocoaLumberjack (= 2.0.0)
  - WordPressApi (0.3.5):
    - AFNetworking (~> 2.6.0)
    - wpxmlrpc (~> 0.7)
<<<<<<< HEAD
  - WordPressCom-Analytics-iOS (0.0.38)
  - WordPressCom-Stats-iOS (0.4.7):
    - AFNetworking (~> 2.5)
=======
  - WordPressCom-Analytics-iOS (0.0.37)
  - WordPressCom-Stats-iOS (0.4.8):
    - AFNetworking (~> 2.6.0)
>>>>>>> 59867bdd
    - CocoaLumberjack (= 2.0.0)
    - NSObject-SafeExpectations (= 0.0.2)
    - WordPress-iOS-Shared (~> 0.4)
    - WordPressCom-Analytics-iOS (~> 0.0.37)
  - WPMediaPicker (0.6.0)
  - wpxmlrpc (0.8.1)

DEPENDENCIES:
  - 1PasswordExtension (= 1.1.2)
  - AFNetworking (~> 2.6.0)
  - AMPopTip (~> 0.7)
  - Automattic-Tracks-iOS (from `https://github.com/Automattic/Automattic-Tracks-iOS.git`,
    tag `0.0.8`)
  - CocoaLumberjack (= 2.0.0)
  - CrashlyticsLumberjack (= 2.0.0)
  - DTCoreText (= 1.6.13)
  - EmailChecker (from `https://raw.github.com/wordpress-mobile/EmailChecker/develop/ios/EmailChecker.podspec`)
  - Expecta (= 0.3.2)
  - FormatterKit (~> 1.8.0)
  - google-plus-ios-sdk (~> 1.5)
  - Helpshift (~> 4.10.0)
  - HockeySDK (~> 3.6.0)
  - KIF/IdentifierTests (~> 3.1)
  - Lookback (= 0.9.2)
  - MGImageUtilities (from `git://github.com/wordpress-mobile/MGImageUtilities.git`,
    branch `gifsupport`)
  - Mixpanel (= 2.8.2)
  - MRProgress (~> 0.7.0)
  - NSLogger-CocoaLumberjack-connector (from `https://github.com/steipete/NSLogger-CocoaLumberjack-connector.git`,
    tag `1.5`)
  - NSObject-SafeExpectations (= 0.0.2)
  - NSURL+IDN (= 0.3)
  - OCMock (= 3.1.2)
  - OHHTTPStubs (= 1.1.1)
  - Reachability (= 3.1.1)
  - ReactiveCocoa (~> 2.4.7)
  - Simperium (= 0.8.3)
  - Specta (= 1.0.3)
  - SVProgressHUD (~> 1.1.3)
  - UIDeviceIdentifier (~> 0.1)
  - WordPress-AppbotX (from `https://github.com/wordpress-mobile/appbotx.git`, commit
    `87bae8c770cfc4e053119f2d00f76b2f653b26ce`)
  - WordPress-iOS-Editor (from `https://github.com/wordpress-mobile/WordPress-Editor-iOS.git`,
    commit `1b614724fbc005be4346c7870498658c8b537267`)
  - WordPress-iOS-Shared (= 0.4.4)
  - WordPressApi (from `https://github.com/wordpress-mobile/WordPress-API-iOS.git`)
<<<<<<< HEAD
  - WordPressCom-Analytics-iOS (= 0.0.38)
  - WordPressCom-Stats-iOS (= 0.4.7)
=======
  - WordPressCom-Analytics-iOS (= 0.0.37)
  - WordPressCom-Stats-iOS (= 0.4.8)
>>>>>>> 59867bdd
  - WPMediaPicker (~> 0.6.0)
  - wpxmlrpc (~> 0.8)

EXTERNAL SOURCES:
  Automattic-Tracks-iOS:
    :git: https://github.com/Automattic/Automattic-Tracks-iOS.git
    :tag: 0.0.8
  EmailChecker:
    :podspec: https://raw.github.com/wordpress-mobile/EmailChecker/develop/ios/EmailChecker.podspec
  MGImageUtilities:
    :branch: gifsupport
    :git: git://github.com/wordpress-mobile/MGImageUtilities.git
  NSLogger-CocoaLumberjack-connector:
    :git: https://github.com/steipete/NSLogger-CocoaLumberjack-connector.git
    :tag: '1.5'
  WordPress-AppbotX:
    :commit: 87bae8c770cfc4e053119f2d00f76b2f653b26ce
    :git: https://github.com/wordpress-mobile/appbotx.git
  WordPress-iOS-Editor:
    :commit: 1b614724fbc005be4346c7870498658c8b537267
    :git: https://github.com/wordpress-mobile/WordPress-Editor-iOS.git
  WordPressApi:
    :git: https://github.com/wordpress-mobile/WordPress-API-iOS.git

CHECKOUT OPTIONS:
  Automattic-Tracks-iOS:
    :git: https://github.com/Automattic/Automattic-Tracks-iOS.git
    :tag: 0.0.8
  MGImageUtilities:
    :commit: e946cf3d97eb95372f4fc4478bf2e0099e73f4b0
    :git: git://github.com/wordpress-mobile/MGImageUtilities.git
  NSLogger-CocoaLumberjack-connector:
    :git: https://github.com/steipete/NSLogger-CocoaLumberjack-connector.git
    :tag: '1.5'
  WordPress-AppbotX:
    :commit: 87bae8c770cfc4e053119f2d00f76b2f653b26ce
    :git: https://github.com/wordpress-mobile/appbotx.git
  WordPress-iOS-Editor:
    :commit: 1b614724fbc005be4346c7870498658c8b537267
    :git: https://github.com/wordpress-mobile/WordPress-Editor-iOS.git
  WordPressApi:
    :commit: 4bc8da6f5ec461cb980170a14d8b149c59d847b5
    :git: https://github.com/wordpress-mobile/WordPress-API-iOS.git

SPEC CHECKSUMS:
  1PasswordExtension: 66365c1e1264a83edec6c84c6eb2df41b50a70d3
  AFNetworking: 79f7eb1a0fcfa7beb409332b2ca49afe9ce53b05
  AMPopTip: 3c98a9b38148868366b57765064bd9565f653038
  Automattic-Tracks-iOS: d731323e0f33cab21971c9b506577a7b484a077b
  CocoaLumberjack: a6f77d987d65dc7ba86b0f84db7d0b9084f77bcb
  CrashlyticsLumberjack: 5094b659ecf9a11550f7dd7a885c0cef077f1ffa
  DTCoreText: d90a4dca8e4f7b0eb18f12a967563b77a75694f0
  DTFoundation: c9b3362b83f0017389082ec067ede719826a579d
  EmailChecker: 1b9c5a58c994bc638f842a4d69523b6ab57e706e
  Expecta: 8c507baf13211207b1e9d0a741480600e6b4ed15
  FormatterKit: bddde83e054edf9d9ee14f9de3b3a5103db256f4
  google-plus-ios-sdk: 47adbe03ea904bdb7aa1c0eca282a23c4686e1bc
  Helpshift: 9c84a5e4ffd881c7e7eb395c2afc8d6a46eb2187
  HockeySDK: c07cdd580296737edcd0963e292c19885a53f563
  KIF: 0a82046d06f3648799cac522d2d0f7934214caac
  Lookback: 00e39f8f1e89ca1bc3fe66afbe033386558381a3
  MGImageUtilities: b54a815970e231903c495fff33699467158f61a0
  Mixpanel: f4d71ac2a306e7cda6ad03d4a2be249a0fd7a967
  MRProgress: 1cb0051b678be4a2ef4881414cd316768fc70028
  NSLogger: 5ed223a2436df96244e033be750656dacdeec034
  NSLogger-CocoaLumberjack-connector: 5d03d0d59a5f40093f1b1bdd66df6a71647d4a9c
  NSObject-SafeExpectations: 7d7f48df90df4e11da7cfe86b64f45eff7a7f521
  NSURL+IDN: 82355a0afd532fe1de08f6417c134b49b1a1c4b3
  OCMock: a10ea9f0a6e921651f96f78b6faee95ebc813b92
  OHHTTPStubs: ad00ed452d4e3805ffb95977163879bd5bb121ea
  Reachability: dd9aa4fb6667b9f787690a74f53cb7634ce99893
  ReactiveCocoa: eb38dee0a0e698f73a9b25e5c1faea2bb4c79240
  Simperium: 7a2d7e5ac67526477084a35a5ef9a77b6423b1ac
  Specta: cf3e4188cf35375c3ee2cd03f8db8f1f4ef98234
  SVProgressHUD: 748080e4f36e603f6c02aec292664239df5279c1
  UIAlertView+Blocks: 45c3d3b7194906702d3e9a14c7ece5581505646d
  UIDeviceIdentifier: f7b32c087f4d4957badbb6181a4c78520c5806ae
  WordPress-AppbotX: d0ebf5bb2d70bee56272796e1e7a97787b5bfb14
  WordPress-iOS-Editor: 81d1f10e548c9fabd2ea99dbf0bcfa0669078667
  WordPress-iOS-Shared: 345f7c1c49d298114353c3856c53317f0d826078
  WordPressApi: cb145d3c92ed54d4dbe70108d15f17ce3da3ad5d
<<<<<<< HEAD
  WordPressCom-Analytics-iOS: 79bb95bf36a152caea98c0ad9cef6fa679174524
  WordPressCom-Stats-iOS: 55e3a2063dd466eabe60dda74c834fe820043515
=======
  WordPressCom-Analytics-iOS: bd1744d61f731461725674792413c0a258d44858
  WordPressCom-Stats-iOS: d2e035e0b06dd1cde2e09ed71d717b48a069b9df
>>>>>>> 59867bdd
  WPMediaPicker: 6e7904663b386ad4eea2f2e3dc30fd15babceb66
  wpxmlrpc: bd391dab54e9bdceb5d1de23d161ecf1ba80f0e0

COCOAPODS: 0.38.2<|MERGE_RESOLUTION|>--- conflicted
+++ resolved
@@ -153,15 +153,9 @@
   - WordPressApi (0.3.5):
     - AFNetworking (~> 2.6.0)
     - wpxmlrpc (~> 0.7)
-<<<<<<< HEAD
   - WordPressCom-Analytics-iOS (0.0.38)
-  - WordPressCom-Stats-iOS (0.4.7):
-    - AFNetworking (~> 2.5)
-=======
-  - WordPressCom-Analytics-iOS (0.0.37)
   - WordPressCom-Stats-iOS (0.4.8):
     - AFNetworking (~> 2.6.0)
->>>>>>> 59867bdd
     - CocoaLumberjack (= 2.0.0)
     - NSObject-SafeExpectations (= 0.0.2)
     - WordPress-iOS-Shared (~> 0.4)
@@ -208,13 +202,8 @@
     commit `1b614724fbc005be4346c7870498658c8b537267`)
   - WordPress-iOS-Shared (= 0.4.4)
   - WordPressApi (from `https://github.com/wordpress-mobile/WordPress-API-iOS.git`)
-<<<<<<< HEAD
   - WordPressCom-Analytics-iOS (= 0.0.38)
-  - WordPressCom-Stats-iOS (= 0.4.7)
-=======
-  - WordPressCom-Analytics-iOS (= 0.0.37)
   - WordPressCom-Stats-iOS (= 0.4.8)
->>>>>>> 59867bdd
   - WPMediaPicker (~> 0.6.0)
   - wpxmlrpc (~> 0.8)
 
@@ -293,16 +282,11 @@
   UIAlertView+Blocks: 45c3d3b7194906702d3e9a14c7ece5581505646d
   UIDeviceIdentifier: f7b32c087f4d4957badbb6181a4c78520c5806ae
   WordPress-AppbotX: d0ebf5bb2d70bee56272796e1e7a97787b5bfb14
-  WordPress-iOS-Editor: 81d1f10e548c9fabd2ea99dbf0bcfa0669078667
+  WordPress-iOS-Editor: 3ed3f3f1eb226b34542b471a7db41419815bbf28
   WordPress-iOS-Shared: 345f7c1c49d298114353c3856c53317f0d826078
   WordPressApi: cb145d3c92ed54d4dbe70108d15f17ce3da3ad5d
-<<<<<<< HEAD
   WordPressCom-Analytics-iOS: 79bb95bf36a152caea98c0ad9cef6fa679174524
-  WordPressCom-Stats-iOS: 55e3a2063dd466eabe60dda74c834fe820043515
-=======
-  WordPressCom-Analytics-iOS: bd1744d61f731461725674792413c0a258d44858
   WordPressCom-Stats-iOS: d2e035e0b06dd1cde2e09ed71d717b48a069b9df
->>>>>>> 59867bdd
   WPMediaPicker: 6e7904663b386ad4eea2f2e3dc30fd15babceb66
   wpxmlrpc: bd391dab54e9bdceb5d1de23d161ecf1ba80f0e0
 
