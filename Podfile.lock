--- conflicted
+++ resolved
@@ -162,13 +162,8 @@
   - WordPressApi (0.3.6):
     - AFNetworking (~> 2.6.0)
     - wpxmlrpc (~> 0.7)
-<<<<<<< HEAD
   - WordPressCom-Analytics-iOS (0.1.3)
-  - WordPressCom-Stats-iOS (0.5.1):
-=======
-  - WordPressCom-Analytics-iOS (0.1.2)
   - WordPressCom-Stats-iOS/Services (0.6.0):
->>>>>>> 44038f48
     - AFNetworking (~> 2.6.0)
     - CocoaLumberjack (~> 2.2.0)
     - NSObject-SafeExpectations (= 0.0.2)
@@ -221,15 +216,9 @@
   - WordPress-iOS-Editor (= 1.1.1)
   - WordPress-iOS-Shared (= 0.5.1)
   - WordPressApi (from `https://github.com/wordpress-mobile/WordPress-API-iOS.git`)
-<<<<<<< HEAD
   - WordPressCom-Analytics-iOS (= 0.1.3)
-  - WordPressCom-Stats-iOS (= 0.5.1)
-  - WordPressCom-Stats-iOS/Services (= 0.5.1)
-=======
-  - WordPressCom-Analytics-iOS (= 0.1.2)
   - WordPressCom-Stats-iOS/Services (= 0.6.0)
   - WordPressCom-Stats-iOS/UI (= 0.6.0)
->>>>>>> 44038f48
   - WPMediaPicker (~> 0.7.0)
   - wpxmlrpc (~> 0.8)
 
@@ -297,13 +286,8 @@
   WordPress-iOS-Editor: 563239f9f42f80a3ca20e61f1d5aeed58698c846
   WordPress-iOS-Shared: ced218039d88c91572f3205882832f7a05c61f97
   WordPressApi: 39ca2b950a95fd0bf7ae5c86c92a272fb350187b
-<<<<<<< HEAD
   WordPressCom-Analytics-iOS: 55c52378f752ad8a8bbbd8bd75db0eb4b5a93d34
-  WordPressCom-Stats-iOS: 9346d0e9441113eca614a6a9a333216571e4adc8
-=======
-  WordPressCom-Analytics-iOS: 2ac1c37608733eb959a24b8993678289b8329b89
   WordPressCom-Stats-iOS: 590f774981552c894f6b66140e00266535fefd27
->>>>>>> 44038f48
   WPMediaPicker: 6bbce465f5a5c071267ae28bdf31d0fd6e109721
   wpxmlrpc: bd391dab54e9bdceb5d1de23d161ecf1ba80f0e0
 
