--- conflicted
+++ resolved
@@ -21,7 +21,7 @@
   - AFNetworking/UIKit (2.6.3):
     - AFNetworking/NSURLConnection
     - AFNetworking/NSURLSession
-  - Alamofire (3.4.0)
+  - Alamofire (3.4.1)
   - AMPopTip (0.10.2)
   - Automattic-Tracks-iOS (0.1.0):
     - CocoaLumberjack (~> 2.2.0)
@@ -35,7 +35,7 @@
     - CocoaLumberjack/Core
   - CocoaLumberjack/Extensions (2.2.0):
     - CocoaLumberjack/Default
-  - Crashlytics (3.7.0):
+  - Crashlytics (3.7.1):
     - Fabric (~> 1.6.3)
   - DTCoreText (1.6.16):
     - DTFoundation/Core (~> 1.7.5)
@@ -261,11 +261,11 @@
 SPEC CHECKSUMS:
   1PasswordExtension: 00d6f4caae77c19ba33045b8569fbeb9689f0d1d
   AFNetworking: cb8d14a848e831097108418f5d49217339d4eb60
-  Alamofire: c19a627cefd6a95f840401c49ab1f124e07f54ee
+  Alamofire: 01a82e2f6c0f860ade35534c8dd88be61bdef40c
   AMPopTip: 0788a9452806049e3aa0d6d09324606fc41ea646
   Automattic-Tracks-iOS: 5b76290a74355cc8be18e5177b4af58774a63a46
   CocoaLumberjack: 17fe8581f84914d5d7e6360f7c70022b173c3ae0
-  Crashlytics: c3a2333dea9e2733d2777f730910321fc9e25c0d
+  Crashlytics: 3cdd4c9655be68032a0cf0379e0fb5ef6af22cad
   DTCoreText: 934a16fe9ffdd169c96261721b39dc312b75713d
   DTFoundation: 3b6b1b817d2a7fb02e7eaf2596c922a68145bd43
   Expecta: e1c022fcd33910b6be89c291d2775b3fe27a89fe
@@ -299,10 +299,6 @@
   WPMediaPicker: 98356dbf35bfaba0f51aff16d88563babadf24c7
   wpxmlrpc: 38623cc415117914d6ab5bf2ab8a57a4076cc469
 
-<<<<<<< HEAD
-PODFILE CHECKSUM: ce243dae53e217b7f89bf6a29fcaecdfa991acb1
-=======
-PODFILE CHECKSUM: 0cdacbe852eb9a2196c86a2719e9389e9db212d9
->>>>>>> 0e3a8659
+PODFILE CHECKSUM: 1655143c7756aab12e84e5c10aec7726563240cf
 
 COCOAPODS: 1.0.1