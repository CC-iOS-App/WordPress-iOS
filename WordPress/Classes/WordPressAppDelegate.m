--- conflicted
+++ resolved
@@ -301,20 +301,11 @@
 - (void)showWelcomeScreenIfNeededAnimated:(BOOL)animated {
     if ([self noBlogsAndNoWordPressDotComAccount]) {
         [WordPressAppDelegate wipeAllKeychainItems];
-<<<<<<< HEAD
-=======
-        
-        LoginViewController *welcomeViewController = [[LoginViewController alloc] init];
-        UINavigationController *aNavigationController = [[UINavigationController alloc] initWithRootViewController:welcomeViewController];
-        aNavigationController.navigationBar.translucent = NO;
-        aNavigationController.modalTransitionStyle = UIModalTransitionStyleCrossDissolve;
->>>>>>> c46f44b2
 
         UIViewController *presenter = self.window.rootViewController;
         if (presenter.presentedViewController) {
             [presenter dismissViewControllerAnimated:NO completion:nil];
         }
-<<<<<<< HEAD
 
         [self showWelcomeScreenAnimated:animated thenEditor:NO];
     }
@@ -327,10 +318,6 @@
             [self.window.rootViewController dismissViewControllerAnimated:YES completion:nil];
         };
         loginViewController.showEditorAfterAddingSites = YES;
-=======
-        
-        [self.window.rootViewController presentViewController:aNavigationController animated:NO completion:nil];
->>>>>>> c46f44b2
     }
     
     UINavigationController *navigationController = [[UINavigationController alloc] initWithRootViewController:loginViewController];
@@ -411,17 +398,13 @@
     blogListNavigationController.restorationIdentifier = WPBlogListNavigationRestorationID;
     self.blogListViewController.title = NSLocalizedString(@"Me", @"");
     
-<<<<<<< HEAD
     UINavigationController *postsNavigationController = [[UINavigationController alloc] initWithRootViewController:nil];
     postsNavigationController.navigationBar.translucent = NO;
     postsNavigationController.tabBarItem.image = [UIImage imageNamed:@"navbar_add"];
     postsNavigationController.title = NSLocalizedString(@"Post", @"");
 
     _tabBarController.viewControllers = @[blogListNavigationController, readerNavigationController, notificationsNavigationController, postsNavigationController];
-=======
-    _tabBarController.viewControllers = [NSArray arrayWithObjects:readerNavigationController, notificationsNavigationController, blogListNavigationController, nil];
->>>>>>> c46f44b2
-    
+
     [_tabBarController setSelectedViewController:readerNavigationController];
     
     return _tabBarController;
