/*
 * WordPressAppDelegate.m
 *
 * Copyright (c) 2013 WordPress. All rights reserved.
 *
 * Licensed under GNU General Public License 2.0.
 * Some rights reserved. See license.txt
 */

#import <UIDeviceIdentifier/UIDeviceHardware.h>
#import <Crashlytics/Crashlytics.h>
#import <GooglePlus/GooglePlus.h>
#import "WordPressAppDelegate.h"
#import "Reachability.h"
#import "NSString+Helpers.h"
#import "MigrateBlogsFromFiles.h"
#import "Media.h"
#import "CameraPlusPickerManager.h"
#import "UIDevice+WordPressIdentifier.h"
#import "WordPressComApi.h"
#import "WordPressComApiCredentials.h"
#import "PocketAPI.h"
#import "WPAccount.h"
#import "SupportViewController.h"
#import "ReaderPostsViewController.h"
#import "NotificationsViewController.h"
#import "BlogListViewController.h"
#import "LoginViewController.h"
#import <CrashlyticsLumberjack/CrashlyticsLogger.h>
#import "NotificationsManager.h"
#import <DDFileLogger.h>
#import <AFNetworking/AFNetworking.h>

<<<<<<< HEAD
@interface WordPressAppDelegate (Private) <CrashlyticsDelegate>

@end
=======
#if DEBUG
#import "DDTTYLogger.h"
#import "DDASLLogger.h"
#endif
>>>>>>> 57a7233d

int ddLogLevel = LOG_LEVEL_INFO;
NSInteger const UpdateCheckAlertViewTag = 102;

@interface WordPressAppDelegate () <CrashlyticsDelegate, UIAlertViewDelegate>

@property (nonatomic, assign) BOOL listeningForBlogChanges;
@property (nonatomic, strong) NotificationsViewController *notificationsViewController;
@property (nonatomic, assign) UIBackgroundTaskIdentifier bgTask;
@property (strong, nonatomic) DDFileLogger *fileLogger;

@property (nonatomic, strong) NSManagedObjectContext *managedObjectContext;
@property (nonatomic, strong) NSManagedObjectModel *managedObjectModel;
@property (nonatomic, strong) NSPersistentStoreCoordinator *persistentStoreCoordinator;

@end

@implementation WordPressAppDelegate

+ (WordPressAppDelegate *)sharedWordPressApplicationDelegate {
    return (WordPressAppDelegate *)[[UIApplication sharedApplication] delegate];
}


#pragma mark - UIApplicationDelegate

- (BOOL)application:(UIApplication *)application didFinishLaunchingWithOptions:(NSDictionary *)launchOptions {
    // Crash reporting, logging, debugging
    [self configureCrashlytics];
    [self configureLogging];
    [self printDebugLaunchInfo];
    [self toggleExtraDebuggingIfNeeded];
    [self removeCredentialsForDebug];

    // Stats and feedback
    [WPMobileStats initializeStats];
    [[GPPSignIn sharedInstance] setClientID:[WordPressComApiCredentials googlePlusClientId]];
    [self checkIfStatsShouldSendAndUpdateCheck];
    [self checkIfFeedbackShouldBeEnabled];
    
    // Networking setup
    [[AFNetworkActivityIndicatorManager sharedManager] setEnabled:YES];
    [self setupReachability];
    [self setupUserAgent];
    [self checkWPcomAuthentication];
    [self setupSingleSignOn];

    [self customizeAppearance];

    CGRect bounds = [[UIScreen mainScreen] bounds];
    [self.window setFrame:bounds];
    [self.window setBounds:bounds]; // for good measure.
    
    self.window.backgroundColor = [UIColor blackColor];
    self.window.rootViewController = [self createTabBarController];
    [self.window makeKeyAndVisible];
    
    [self showWelcomeScreenIfNeeded];

    // Push notifications
    [NotificationsManager registerForPushNotifications];
    [NotificationsManager handleNotificationForApplicationLaunch:launchOptions];
    
	//listener for XML-RPC errors
	//in the future we could put the errors message in a dedicated screen that users can bring to front when samething went wrong, and can take a look at the error msg.
	[[NSNotificationCenter defaultCenter] addObserver:self selector:@selector(showNotificationErrorAlert:) name:kXML_RPC_ERROR_OCCURS object:nil];
	
	// another notification message came from comments --> CommentUploadFailed
	[[NSNotificationCenter defaultCenter] addObserver:self selector:@selector(showNotificationErrorAlert:) name:@"CommentUploadFailed" object:nil];

    // another notification message came from WPWebViewController
	[[NSNotificationCenter defaultCenter] addObserver:self selector:@selector(showNotificationErrorAlert:) name:@"OpenWebPageFailed" object:nil];
    
    // Deferred tasks to speed up app launch
    dispatch_async(dispatch_get_global_queue(DISPATCH_QUEUE_PRIORITY_BACKGROUND, 0), ^{
        [self changeCurrentDirectory];
        [WordPressAppDelegate fixKeychainAccess];
        [[PocketAPI sharedAPI] setConsumerKey:[WordPressComApiCredentials pocketConsumerKey]];
        [self cleanUnusedMediaFileFromTmpDir];
    });
    
    return YES;
}

- (BOOL)application:(UIApplication *)application openURL:(NSURL *)url sourceApplication:(NSString *)sourceApplication annotation:(id)annotation
{
    if ([[GPPShare sharedInstance] handleURL:url sourceApplication:sourceApplication annotation:annotation]) {
        return YES;
    }

    if ([[PocketAPI sharedAPI] handleOpenURL:url]) {
        return YES;
    }

    if ([[CameraPlusPickerManager sharedManager] shouldHandleURLAsCameraPlusPickerCallback:url]) {
        /* Note that your application has been in the background and may have been terminated.
         * The only CameraPlusPickerManager state that is restored is the pickerMode, which is
         * restored to indicate the mode used to pick images.
         */

        /* Handle the callback and notify the delegate. */
        [[CameraPlusPickerManager sharedManager] handleCameraPlusPickerCallback:url usingBlock:^(CameraPlusPickedImages *images) {
            DDLogInfo(@"Camera+ returned %@", [images images]);
            UIImage *image = [images image];
            UIImageWriteToSavedPhotosAlbum(image, nil, nil, nil);
            NSDictionary *userInfo = [NSDictionary dictionaryWithObject:image forKey:@"image"];
            [[NSNotificationCenter defaultCenter] postNotificationName:kCameraPlusImagesNotification object:nil userInfo:userInfo];
        } cancelBlock:^(void) {
            DDLogInfo(@"Camera+ picker canceled");
        }];
        return YES;
    }

<<<<<<< HEAD
    BOOL hasCredentials = ([WPAccount defaultWordPressComAccount] != nil);
    [self setCommonCrashlyticsParameters];
=======
    if ([WordPressApi handleOpenURL:url]) {
        return YES;
    }
>>>>>>> 57a7233d

    if (url && [url isKindOfClass:[NSURL class]]) {
        NSString *URLString = [url absoluteString];
        DDLogInfo(@"Application launched with URL: %@", URLString);
        if ([[url absoluteString] hasPrefix:@"wordpress://wpcom_signup_completed"]) {
            NSDictionary *params = [[url query] dictionaryFromQueryString];
            DDLogInfo(@"%@", params);
            [[NSNotificationCenter defaultCenter] postNotificationName:@"wpcomSignupNotification" object:nil userInfo:params];
            return YES;
        }
    }

<<<<<<< HEAD
    void (^accountChangedBlock)(NSNotification *) = ^(NSNotification *note) {
        [Crashlytics setUserName:[[WPAccount defaultWordPressComAccount] username]];
        [self setCommonCrashlyticsParameters];
    };
    [[NSNotificationCenter defaultCenter] addObserverForName:WPAccountDefaultWordPressComAccountChangedNotification object:nil queue:nil usingBlock:accountChangedBlock];
}

- (void)setCommonCrashlyticsParameters
{
    BOOL loggedIn = [WPAccount defaultWordPressComAccount] != nil;
    [Crashlytics setObjectValue:@(loggedIn) forKey:@"logged_in"];
    [Crashlytics setObjectValue:@(loggedIn) forKey:@"connected_to_dotcom"];
    [Crashlytics setObjectValue:@([Blog countWithContext:[self managedObjectContext]]) forKey:@"number_of_blogs"];
=======
    return NO;
}

- (void)applicationWillTerminate:(UIApplication *)application {
    DDLogInfo(@"%@ %@", self, NSStringFromSelector(_cmd));
    
    [UIApplication sharedApplication].applicationIconBadgeNumber = 0;
    [WPMobileStats endSession];
>>>>>>> 57a7233d
}

- (void)applicationDidEnterBackground:(UIApplication *)application {
    DDLogInfo(@"%@ %@", self, NSStringFromSelector(_cmd));

    [WPMobileStats trackEventForWPComWithSavedProperties:StatsEventAppClosed];
    [WPMobileStats pauseSession];
    
    // Let the app finish any uploads that are in progress
    UIApplication *app = [UIApplication sharedApplication];
    if (_bgTask != UIBackgroundTaskInvalid) {
        [app endBackgroundTask:_bgTask];
        _bgTask = UIBackgroundTaskInvalid;
    }
    
    _bgTask = [app beginBackgroundTaskWithExpirationHandler:^{
        // Synchronize the cleanup call on the main thread in case
        // the task actually finishes at around the same time.
        dispatch_async(dispatch_get_main_queue(), ^{
            if (_bgTask != UIBackgroundTaskInvalid)
            {
                [app endBackgroundTask:_bgTask];
                _bgTask = UIBackgroundTaskInvalid;
            }
        });
    }];

    NSError *error = nil;
    if (![self.managedObjectContext save:&error]) {
        DDLogError(@"Unresolved Core Data Save error %@, %@", error, [error userInfo]);
        exit(-1);
    }
}

- (void)applicationWillEnterForeground:(UIApplication *)application
{
    [WPMobileStats resumeSession];
}

<<<<<<< HEAD
- (void)showWelcomeScreenIfNeededAnimated:(BOOL)animated {
    if ([self noBlogsAndNoWordPressDotComAccount]) {
        [WordPressAppDelegate wipeAllKeychainItems];
        
        LoginViewController *welcomeViewController = [[LoginViewController alloc] init];
        UINavigationController *aNavigationController = [[UINavigationController alloc] initWithRootViewController:welcomeViewController];
        aNavigationController.navigationBar.translucent = NO;
        aNavigationController.modalTransitionStyle = UIModalTransitionStyleCrossDissolve;
        aNavigationController.modalPresentationStyle = UIModalPresentationFormSheet;

        UIViewController *presenter = window.rootViewController;
        if (presenter.presentedViewController) {
            [presenter dismissViewControllerAnimated:animated completion:nil];
        }
        [window.rootViewController presentViewController:aNavigationController animated:animated completion:nil];
    }
=======
- (void)applicationWillResignActive:(UIApplication *)application {
    DDLogInfo(@"%@ %@", self, NSStringFromSelector(_cmd));
>>>>>>> 57a7233d
}

- (void)applicationDidBecomeActive:(UIApplication *)application {
    DDLogInfo(@"%@ %@", self, NSStringFromSelector(_cmd));
    
    [WPMobileStats recordAppOpenedForEvent:StatsEventAppOpened];
    
    // Clear notifications badge and update server
    [UIApplication sharedApplication].applicationIconBadgeNumber = 0;
    [[WordPressComApi sharedApi] syncPushNotificationInfo];
}


#pragma mark - Push Notification delegate

- (void)application:(UIApplication *)application didRegisterForRemoteNotificationsWithDeviceToken:(NSData *)deviceToken {
	[NotificationsManager registerDeviceToken:deviceToken];
}

- (void)application:(UIApplication *)application didFailToRegisterForRemoteNotificationsWithError:(NSError *)error {
	[NotificationsManager registrationDidFail:error];
}

- (void)application:(UIApplication *)application didReceiveRemoteNotification:(NSDictionary *)userInfo {
    WPFLogMethod();
    
<<<<<<< HEAD
    window.backgroundColor = [UIColor blackColor];
    window.rootViewController = [self createTabBarController];
    [self showWelcomeScreenIfNeededAnimated:NO];

	//listener for XML-RPC errors
	//in the future we could put the errors message in a dedicated screen that users can bring to front when samething went wrong, and can take a look at the error msg.
	[[NSNotificationCenter defaultCenter] addObserver:self selector:@selector(showNotificationErrorAlert:) name:kXML_RPC_ERROR_OCCURS object:nil];
	
	// another notification message came from comments --> CommentUploadFailed
	[[NSNotificationCenter defaultCenter] addObserver:self selector:@selector(showNotificationErrorAlert:) name:@"CommentUploadFailed" object:nil];

    // another notification message came from WPWebViewController
	[[NSNotificationCenter defaultCenter] addObserver:self selector:@selector(showNotificationErrorAlert:) name:@"OpenWebPageFailed" object:nil];

=======
    [NotificationsManager handleNotification:userInfo forState:application.applicationState completionHandler:nil];
}
>>>>>>> 57a7233d

- (void)application:(UIApplication *)application didReceiveRemoteNotification:(NSDictionary *)userInfo fetchCompletionHandler:(void (^)(UIBackgroundFetchResult))completionHandler {
    WPFLogMethod();
    
    [NotificationsManager handleNotification:userInfo forState:[UIApplication sharedApplication].applicationState completionHandler:completionHandler];
}


#pragma mark - Custom methods

- (void)showWelcomeScreenIfNeeded {
    if ([self noBlogsAndNoWordPressDotComAccount]) {
        [WordPressAppDelegate wipeAllKeychainItems];
        
        LoginViewController *welcomeViewController = [[LoginViewController alloc] init];
        UINavigationController *aNavigationController = [[UINavigationController alloc] initWithRootViewController:welcomeViewController];
        aNavigationController.navigationBar.translucent = NO;
        aNavigationController.modalTransitionStyle = UIModalTransitionStyleCrossDissolve;
        aNavigationController.modalPresentationStyle = UIModalPresentationFormSheet;
        
        [self.window.rootViewController presentViewController:aNavigationController animated:NO completion:nil];
    }
}

- (BOOL)noBlogsAndNoWordPressDotComAccount {
    NSInteger blogCount = [Blog countWithContext:[WordPressAppDelegate sharedWordPressApplicationDelegate].managedObjectContext];
    return blogCount == 0 && ![WPAccount defaultWordPressComAccount];
}

- (void)customizeAppearance
{
    UIColor *defaultTintColor = self.window.tintColor;
    self.window.tintColor = [WPStyleGuide newKidOnTheBlockBlue];
    
    [[UINavigationBar appearance] setBarTintColor:[WPStyleGuide newKidOnTheBlockBlue]];
    [[UINavigationBar appearanceWhenContainedIn:[MFMailComposeViewController class], nil] setBarTintColor:[UIColor whiteColor]];
    [[UINavigationBar appearance] setTintColor:[UIColor whiteColor]];
    [[UINavigationBar appearanceWhenContainedIn:[MFMailComposeViewController class], nil] setTintColor:defaultTintColor];
    [[UINavigationBar appearance] setTitleTextAttributes:@{NSForegroundColorAttributeName: [UIColor whiteColor], NSFontAttributeName: [UIFont fontWithName:@"OpenSans-Bold" size:16.0]} ];
    [[UINavigationBar appearance] setBackgroundImage:[UIImage imageNamed:@"transparent-point"] forBarMetrics:UIBarMetricsDefault];
    [[UINavigationBar appearance] setShadowImage:[UIImage imageNamed:@"transparent-point"]];
    [[UIBarButtonItem appearance] setTitleTextAttributes:@{NSFontAttributeName: [WPStyleGuide regularTextFont], NSForegroundColorAttributeName: [UIColor whiteColor]} forState:UIControlStateNormal];
    [[UIBarButtonItem appearance] setTitleTextAttributes:@{NSFontAttributeName: [WPStyleGuide regularTextFont], NSForegroundColorAttributeName: [UIColor lightGrayColor]} forState:UIControlStateDisabled];
    [[UIToolbar appearance] setBarTintColor:[WPStyleGuide newKidOnTheBlockBlue]];
    [[UISwitch appearance] setOnTintColor:[WPStyleGuide newKidOnTheBlockBlue]];
    [[UIApplication sharedApplication] setStatusBarStyle:UIStatusBarStyleLightContent];
}


#pragma mark - Tab bar setup

- (UITabBarController *)createTabBarController {
    UITabBarController *tabBarController = [[UITabBarController alloc] init];
    
    if ([tabBarController.tabBar respondsToSelector:@selector(setTranslucent:)]) {
        [tabBarController.tabBar setTranslucent:NO];
    }
    
    self.readerPostsViewController = [[ReaderPostsViewController alloc] init];
    UINavigationController *readerNavigationController = [[UINavigationController alloc] initWithRootViewController:self.readerPostsViewController];
    readerNavigationController.navigationBar.translucent = NO;
    readerNavigationController.tabBarItem.image = [UIImage imageNamed:@"icon-tab-reader"];
    self.readerPostsViewController.title = @"Reader";
    
    self.notificationsViewController = [[NotificationsViewController alloc] init];
    UINavigationController *notificationsNavigationController = [[UINavigationController alloc] initWithRootViewController:self.notificationsViewController];
    notificationsNavigationController.navigationBar.translucent = NO;
    notificationsNavigationController.tabBarItem.image = [UIImage imageNamed:@"icon-tab-notifications"];
    self.notificationsViewController.title = @"Notifications";
    
    BlogListViewController *blogListViewController = [[BlogListViewController alloc] init];
    UINavigationController *blogListNavigationController = [[UINavigationController alloc] initWithRootViewController:blogListViewController];
    blogListNavigationController.navigationBar.translucent = NO;
    blogListNavigationController.tabBarItem.image = [UIImage imageNamed:@"icon-tab-blogs"];
    blogListViewController.title = @"My Blogs";
    tabBarController.viewControllers = [NSArray arrayWithObjects:blogListNavigationController, readerNavigationController, notificationsNavigationController, nil];
    
    [tabBarController setSelectedViewController:readerNavigationController];
    
    return tabBarController;
}

- (void)showNotificationsTab {
    NSInteger notificationsTabIndex = [[self.tabBarController viewControllers] indexOfObject:self.notificationsViewController.navigationController];
    [self.tabBarController setSelectedIndex:notificationsTabIndex];
}

#pragma mark - Global Alerts

- (void)showAlertWithTitle:(NSString *)title message:(NSString *)message {
	DDLogInfo(@"Showing alert with title: %@", message);
    UIAlertView *alert = [[UIAlertView alloc] initWithTitle:title
                          message:message
                          delegate:self
						cancelButtonTitle:NSLocalizedString(@"Need Help?", @"'Need help?' button label, links off to the WP for iOS FAQ.")
						otherButtonTitles:NSLocalizedString(@"OK", @"OK button label."), nil];
    [alert show];
}

- (void)showNotificationErrorAlert:(NSNotification *)notification {
	NSString *cleanedErrorMsg = nil;
	
	if([self isAlertRunning] == YES) return; //another alert is already shown 
	[self setAlertRunning:YES];
	
	if([[notification object] isKindOfClass:[NSError class]]) {
		
		NSError *err  = (NSError *)[notification object];
		cleanedErrorMsg = [err localizedDescription];
		
		//org.wordpress.iphone --> XML-RPC errors
		if ([[err domain] isEqualToString:@"org.wordpress.iphone"]){
			if([err code] == 401)
				cleanedErrorMsg = NSLocalizedString(@"Sorry, you cannot access this feature. Please check your User Role on this blog.", @"");
		}
        
        // ignore HTTP auth canceled errors
        if ([err.domain isEqual:NSURLErrorDomain] && err.code == NSURLErrorUserCancelledAuthentication) {
            [self setAlertRunning:NO];
            return;
        }
	} else { //the notification obj is a String
		cleanedErrorMsg  = (NSString *)[notification object];
	}
	
	if([cleanedErrorMsg rangeOfString:@"NSXMLParserErrorDomain"].location != NSNotFound )
		cleanedErrorMsg = NSLocalizedString(@"The app can't recognize the server response. Please, check the configuration of your blog.", @"");
	
	[self showAlertWithTitle:NSLocalizedString(@"Error", @"Generic popup title for any type of error.") message:cleanedErrorMsg];
}

- (void)alertView:(UIAlertView *)alertView clickedButtonAtIndex:(NSInteger)buttonIndex {
	[self setAlertRunning:NO];
	
    if (alertView.tag == 102) { // Update alert
        if (buttonIndex == 1) {
            [[UIApplication sharedApplication] openURL:[NSURL URLWithString:@"http://itunes.apple.com/us/app/wordpress/id335703880?mt=8&ls=1"]];
        }
    } else if (alertView.tag == kNotificationNewComment) {
        if (buttonIndex == 1) {
            [self showNotificationsTab];
        }
    } else if (alertView.tag == kNotificationNewSocial) {
        if (buttonIndex == 1) {
            [self showNotificationsTab];
        }
	} else {
		//Need Help Alert
		switch(buttonIndex) {
			case 0: {
				SupportViewController *supportViewController = [[SupportViewController alloc] init];
                UINavigationController *aNavigationController = [[UINavigationController alloc] initWithRootViewController:supportViewController];
                aNavigationController.navigationBar.translucent = NO;
                if (IS_IPAD) {
                    aNavigationController.modalTransitionStyle = UIModalTransitionStyleCrossDissolve;
                    aNavigationController.modalPresentationStyle = UIModalPresentationFormSheet;
                }
                
                UIViewController *presenter = self.tabBarController;
                if (presenter.presentedViewController) {
                    presenter = presenter.presentedViewController;
                }
                [presenter presentViewController:aNavigationController animated:YES completion:nil];
                
				break;
			}
			case 1:
				//ok
				break;
			default:
				break;
		}
	}
}


#pragma mark - Core Data stack

- (NSManagedObjectContext *)managedObjectContext {
    if (_managedObjectContext != nil) {
        return _managedObjectContext;
    }
    
    NSPersistentStoreCoordinator *coordinator = [self persistentStoreCoordinator];
    if (coordinator != nil) {
        _managedObjectContext = [[NSManagedObjectContext alloc] initWithConcurrencyType:NSMainQueueConcurrencyType];
        [_managedObjectContext setPersistentStoreCoordinator:coordinator];
    }
    return _managedObjectContext;
}

- (NSManagedObjectModel *)managedObjectModel {
    if (_managedObjectModel != nil) {
        return _managedObjectModel;
    }
    NSString *modelPath = [[NSBundle mainBundle] pathForResource:@"WordPress" ofType:@"momd"];
    NSURL *modelURL = [NSURL fileURLWithPath:modelPath];
    _managedObjectModel = [[NSManagedObjectModel alloc] initWithContentsOfURL:modelURL];    
    return _managedObjectModel;
}

- (NSPersistentStoreCoordinator *)persistentStoreCoordinator {
    
    if (_persistentStoreCoordinator != nil) {
        return _persistentStoreCoordinator;
    }
    
    NSURL *storeURL = [NSURL fileURLWithPath: [[self applicationDocumentsDirectory] stringByAppendingPathComponent: @"WordPress.sqlite"]];
	
	// This is important for automatic version migration. Leave it here!
	NSDictionary *options = [NSDictionary dictionaryWithObjectsAndKeys:
							 [NSNumber numberWithBool:YES], NSInferMappingModelAutomaticallyOption,
							 [NSNumber numberWithBool:YES], NSMigratePersistentStoresAutomaticallyOption, nil];
	
	NSError *error = nil;
	
// The following conditional code is meant to test the detection of mapping model for migrations
// It should remain disabled unless you are debugging why migrations aren't run
#if FALSE
	DDLogInfo(@"Debugging migration detection");
	NSDictionary *sourceMetadata = [NSPersistentStoreCoordinator metadataForPersistentStoreOfType:NSSQLiteStoreType
																							  URL:storeURL
																							error:&error];
	if (sourceMetadata == nil) {
		DDLogInfo(@"Can't find source persistent store");
	} else {
		DDLogInfo(@"Source store: %@", sourceMetadata);
	}
	NSManagedObjectModel *destinationModel = [self managedObjectModel];
	BOOL pscCompatibile = [destinationModel
						   isConfiguration:nil
						   compatibleWithStoreMetadata:sourceMetadata];
	if (pscCompatibile) {
		DDLogInfo(@"No migration needed");
	} else {
		DDLogInfo(@"Migration needed");
	}
	NSManagedObjectModel *sourceModel = [NSManagedObjectModel mergedModelFromBundles:nil forStoreMetadata:sourceMetadata];
	if (sourceModel != nil) {
		DDLogInfo(@"source model found");
	} else {
		DDLogInfo(@"source model not found");
	}

	NSMigrationManager *manager = [[NSMigrationManager alloc] initWithSourceModel:sourceModel
																 destinationModel:destinationModel];
	NSMappingModel *mappingModel = [NSMappingModel mappingModelFromBundles:[NSArray arrayWithObject:[NSBundle mainBundle]]
															forSourceModel:sourceModel
														  destinationModel:destinationModel];
	if (mappingModel != nil) {
		DDLogInfo(@"mapping model found");
	} else {
		DDLogInfo(@"mapping model not found");
	}

	if (NO) {
		BOOL migrates = [manager migrateStoreFromURL:storeURL
												type:NSSQLiteStoreType
											 options:nil
									withMappingModel:mappingModel
									toDestinationURL:storeURL
									 destinationType:NSSQLiteStoreType
								  destinationOptions:nil
											   error:&error];

		if (migrates) {
			DDLogInfo(@"migration went OK");
		} else {
			DDLogInfo(@"migration failed: %@", [error localizedDescription]);
		}
	}
	
	DDLogInfo(@"End of debugging migration detection");
#endif
    _persistentStoreCoordinator = [[NSPersistentStoreCoordinator alloc] initWithManagedObjectModel:[self managedObjectModel]];
    if (![_persistentStoreCoordinator addPersistentStoreWithType:NSSQLiteStoreType configuration:nil URL:storeURL options:options error:&error]) {
		DDLogError(@"Error opening the database. %@\nDeleting the file and trying again", error);
#ifdef CORE_DATA_MIGRATION_DEBUG
		// Don't delete the database on debug builds
		// Makes migration debugging less of a pain
		abort();
#endif

        // make a backup of the old database
        [[NSFileManager defaultManager] copyItemAtPath:storeURL.path toPath:[storeURL.path stringByAppendingString:@"~"] error:&error];
        // delete the sqlite file and try again
		[[NSFileManager defaultManager] removeItemAtPath:storeURL.path error:nil];
		if (![_persistentStoreCoordinator addPersistentStoreWithType:NSSQLiteStoreType configuration:nil URL:storeURL options:nil error:&error]) {
			DDLogError(@"Unresolved error %@, %@", error, [error userInfo]);
			abort();
		}

        // If everything went wrong and we lost the DB, we sign out and simulate a fresh install
        // It's equally annoying, but it's more confusing to stay logged in to the reader having lost all the blogs in the app
        [[WordPressComApi sharedApi] signOut];
    } else {
		// If there are no blogs and blogs.archive still exists, force import of blogs
		NSFileManager *fileManager = [NSFileManager defaultManager];
		NSArray *paths = NSSearchPathForDirectoriesInDomains(NSDocumentDirectory, NSUserDomainMask, YES);
		NSString *currentDirectoryPath = [[paths objectAtIndex:0] stringByAppendingPathComponent:@"wordpress"];
		NSString *blogsArchiveFilePath = [currentDirectoryPath stringByAppendingPathComponent:@"blogs.archive"];
		if ([fileManager fileExistsAtPath:blogsArchiveFilePath]) {
			NSManagedObjectContext *destMOC = [[NSManagedObjectContext alloc] init];
			[destMOC setPersistentStoreCoordinator:_persistentStoreCoordinator];

			MigrateBlogsFromFiles *blogMigrator = [[MigrateBlogsFromFiles alloc] init];
			[blogMigrator forceBlogsMigrationInContext:destMOC error:&error];
			if (![destMOC save:&error]) {
				DDLogError(@"Error saving blogs-only migration: %@", error);
			}
			[fileManager removeItemAtPath:blogsArchiveFilePath error:&error];
		}
	}
    
    return _persistentStoreCoordinator;
}


#pragma mark - Application directories

- (NSString *)applicationDocumentsDirectory {
    return [NSSearchPathForDirectoriesInDomains(NSDocumentDirectory, NSUserDomainMask, YES) lastObject];
}

- (void)changeCurrentDirectory {
    // Set current directory for WordPress app
	NSFileManager *fileManager = [NSFileManager defaultManager];
	NSArray *paths = NSSearchPathForDirectoriesInDomains(NSDocumentDirectory, NSUserDomainMask, YES);
	NSString *currentDirectoryPath = [[paths objectAtIndex:0] stringByAppendingPathComponent:@"wordpress"];
    
	BOOL isDir;
	if (![fileManager fileExistsAtPath:currentDirectoryPath isDirectory:&isDir] || !isDir) {
		[fileManager createDirectoryAtPath:currentDirectoryPath withIntermediateDirectories:YES attributes:nil error:nil];
    }
	[fileManager changeCurrentDirectoryPath:currentDirectoryPath];
}


#pragma mark - Stats and feedback

- (void)checkIfStatsShouldSendAndUpdateCheck {
    if (NO) { // Switch this to YES to debug stats/update check
        [self sendStatsAndCheckForAppUpdate];
        return;
    }
	//check if statsDate exists in user defaults, if not, add it and run stats since this is obviously the first time
	NSUserDefaults *defaults = [NSUserDefaults standardUserDefaults];
	//[defaults setObject:nil forKey:@"statsDate"];  // Uncomment this line to force stats.
	if (![defaults objectForKey:@"statsDate"]){
		NSDate *theDate = [NSDate date];
		[defaults setObject:theDate forKey:@"statsDate"];
		[self sendStatsAndCheckForAppUpdate];
	} else {
		//if statsDate existed, check if it's 7 days since last stats run, if it is > 7 days, run stats
		NSDate *statsDate = [defaults objectForKey:@"statsDate"];
		NSDate *today = [NSDate date];
		NSTimeInterval difference = [today timeIntervalSinceDate:statsDate];
		NSTimeInterval statsInterval = 7 * 24 * 60 * 60; //number of seconds in 30 days
		if (difference > statsInterval) //if it's been more than 7 days since last stats run
		{
            // WARNING: for some reason, if runStats is called in a background thread
            // NSURLConnection doesn't launch and stats are not sent
            // Don't change this or be really sure it's working
			[self sendStatsAndCheckForAppUpdate];
		}
	}
}

- (void)sendStatsAndCheckForAppUpdate {
	//generate and post the stats data
	/*
	 - device_uuid – A unique identifier to the iPhone/iPod that the app is installed on.
	 - app_version – the version number of the WP iPhone app
	 - language – language setting for the device. What does that look like? Is it EN or English?
	 - os_version – the version of the iPhone/iPod OS for the device
	 - num_blogs – number of blogs configured in the WP iPhone app
	 - device_model - kind of device on which the WP iPhone app is installed
	 */
	NSDictionary *info = [[NSBundle mainBundle] infoDictionary];
	NSLocale *locale = [NSLocale currentLocale];
	NSInteger blogCount = [Blog countWithContext:[self managedObjectContext]];
    NSDictionary *parameters = @{@"device_uuid": [[UIDevice currentDevice] wordpressIdentifier],
                                 @"app_version": [[info objectForKey:@"CFBundleVersion"] stringByUrlEncoding],
                                 @"language": [[locale objectForKey: NSLocaleIdentifier] stringByUrlEncoding],
                                 @"os_version": [[[UIDevice currentDevice] systemVersion] stringByUrlEncoding],
                                 @"num_blogs": [[NSString stringWithFormat:@"%d", blogCount] stringByUrlEncoding],
                                 @"device_model": [[UIDeviceHardware platform] stringByUrlEncoding]};

    AFHTTPClient *client = [[AFHTTPClient alloc] initWithBaseURL:[NSURL URLWithString:@"http://api.wordpress.org/iphoneapp/update-check/1.0/"]];
    client.parameterEncoding = AFFormURLParameterEncoding;
    [client postPath:@"" parameters:parameters success:^(AFHTTPRequestOperation *operation, NSData *responseObject) {
        NSString *statsDataString = [[NSString alloc] initWithData:responseObject encoding:NSUTF8StringEncoding];
        statsDataString = [[statsDataString componentsSeparatedByCharactersInSet:[NSCharacterSet newlineCharacterSet]] objectAtIndex:0];
        NSString *appversion = [[[NSBundle mainBundle] infoDictionary] objectForKey:@"CFBundleVersion"];
        if ([statsDataString compare:appversion options:NSNumericSearch] > 0) {
            DDLogInfo(@"There's a new version: %@", statsDataString);
            UIAlertView *alert = [[UIAlertView alloc] initWithTitle:NSLocalizedString(@"Update Available", @"Popup title to highlight a new version of the app being available.")
                                                            message:NSLocalizedString(@"A new version of WordPress for iOS is now available", @"Generic popup message to highlight a new version of the app being available.")
                                                           delegate:self
                                                  cancelButtonTitle:NSLocalizedString(@"Dismiss", @"Dismiss button label.")
                                                  otherButtonTitles:NSLocalizedString(@"Update Now", @"Popup 'update' button to highlight a new version of the app being available. The button takes you to the app store on the device, and should be actionable."), nil];
            alert.tag = 102;
            [alert show];
        }
    } failure:nil];
	
	NSUserDefaults *defaults = [NSUserDefaults standardUserDefaults];
	NSDate *theDate = [NSDate date];
	[defaults setObject:theDate forKey:@"statsDate"];
	[defaults synchronize];
}

- (void)checkIfFeedbackShouldBeEnabled
{
    [[NSUserDefaults standardUserDefaults] registerDefaults:@{kWPUserDefaultsFeedbackEnabled: @YES}];
    NSURL *url = [NSURL URLWithString:@"http://api.wordpress.org/iphoneapp/feedback-check/1.0/"];
    NSURLRequest *request = [[NSURLRequest alloc] initWithURL:url];
    AFJSONRequestOperation *operation = [AFJSONRequestOperation JSONRequestOperationWithRequest:request success:^(NSURLRequest *request, NSHTTPURLResponse *response, id JSON) {
        DDLogVerbose(@"Feedback response received: %@", JSON);
        NSNumber *feedbackEnabled = JSON[@"feedback-enabled"];
        if (feedbackEnabled == nil) {
            feedbackEnabled = @YES;
        }
        
        NSUserDefaults *defaults = [NSUserDefaults standardUserDefaults];
        [defaults setBool:feedbackEnabled.boolValue forKey:kWPUserDefaultsFeedbackEnabled];
        [defaults synchronize];
    } failure:^(NSURLRequest *request, NSHTTPURLResponse *response, NSError *error, id JSON) {
        DDLogError(@"Error received while checking feedback enabled status: %@", error);

        // Lets be optimistic and turn on feedback by default if this call doesn't work
        NSUserDefaults *defaults = [NSUserDefaults standardUserDefaults];
        [defaults setBool:YES forKey:kWPUserDefaultsFeedbackEnabled];
        [defaults synchronize];
    }];
    
    [operation start];
}


#pragma mark - Crash reporting

- (void)configureCrashlytics {
#if DEBUG
    return;
#endif
    
    if ([[WordPressComApiCredentials crashlyticsApiKey] length] == 0) {
        return;
    }
    
    [Crashlytics startWithAPIKey:[WordPressComApiCredentials crashlyticsApiKey]];
    [[Crashlytics sharedInstance] setDelegate:self];
    
    BOOL hasCredentials = [[WordPressComApi sharedApi] hasCredentials];
    [self setCommonCrashlyticsParameters];
    
    if (hasCredentials && [[WPAccount defaultWordPressComAccount] username] != nil) {
        [Crashlytics setUserName:[[WPAccount defaultWordPressComAccount] username]];
    }
    
    void (^wpcomLoggedInBlock)(NSNotification *) = ^(NSNotification *note) {
        [Crashlytics setUserName:[[WPAccount defaultWordPressComAccount] username]];
        [self setCommonCrashlyticsParameters];
    };
    void (^wpcomLoggedOutBlock)(NSNotification *) = ^(NSNotification *note) {
        [Crashlytics setUserName:nil];
        [self setCommonCrashlyticsParameters];
    };
    [[NSNotificationCenter defaultCenter] addObserverForName:WordPressComApiDidLoginNotification object:nil queue:nil usingBlock:wpcomLoggedInBlock];
    [[NSNotificationCenter defaultCenter] addObserverForName:WordPressComApiDidLogoutNotification object:nil queue:nil usingBlock:wpcomLoggedOutBlock];
}

- (void)crashlytics:(Crashlytics *)crashlytics didDetectCrashDuringPreviousExecution:(id<CLSCrashReport>)crash
{
    WPFLogMethod();
    NSUserDefaults *defaults = [NSUserDefaults standardUserDefaults];
    NSInteger crashCount = [defaults integerForKey:@"crashCount"];
    crashCount += 1;
    [defaults setInteger:crashCount forKey:@"crashCount"];
    [defaults synchronize];
    [WPMobileStats trackEventForSelfHostedAndWPCom:@"Crashed" properties:@{@"crash_id": crash.identifier}];
}

- (void)setCommonCrashlyticsParameters
{
    [Crashlytics setObjectValue:[NSNumber numberWithBool:[[WordPressComApi sharedApi] hasCredentials]] forKey:@"logged_in"];
    [Crashlytics setObjectValue:@([[WordPressComApi sharedApi] hasCredentials]) forKey:@"connected_to_dotcom"];
    [Crashlytics setObjectValue:@([Blog countWithContext:[self managedObjectContext]]) forKey:@"number_of_blogs"];
}


#pragma mark - Media cleanup

- (void)cleanUnusedMediaFileFromTmpDir {
    DDLogInfo(@"%@ %@", self, NSStringFromSelector(_cmd));
    NSMutableArray *mediaToKeep = [NSMutableArray array];

    NSError *error = nil;
    NSManagedObjectContext *context = [[NSManagedObjectContext alloc] init];
    [context setUndoManager:nil];
    [context setPersistentStoreCoordinator:self.persistentStoreCoordinator];
    NSFetchRequest *fetchRequest = [[NSFetchRequest alloc] init];
    [fetchRequest setEntity:[NSEntityDescription entityForName:@"Media" inManagedObjectContext:context]];
    NSPredicate *predicate = [NSPredicate predicateWithFormat:@"ANY posts.blog != NULL AND remoteStatusNumber <> %@", @(MediaRemoteStatusSync)];
    [fetchRequest setPredicate:predicate];
    NSArray *mediaObjectsToKeep = [context executeFetchRequest:fetchRequest error:&error];
    if (error != nil) {
        DDLogError(@"Error cleaning up tmp files: %@", [error localizedDescription]);
    }
    //get a references to media files linked in a post
    DDLogInfo(@"%i media items to check for cleanup", [mediaObjectsToKeep count]);
    for (Media *media in mediaObjectsToKeep) {
        [mediaToKeep addObject:media.localURL];
    }
    
    //searches for jpg files within the app temp file
    NSFileManager *fileManager = [NSFileManager defaultManager];
    NSArray *paths = NSSearchPathForDirectoriesInDomains(NSDocumentDirectory, NSUserDomainMask, YES);
    NSString *documentsDirectory = [paths objectAtIndex:0];
    NSArray *contentsOfDir = [fileManager contentsOfDirectoryAtPath:documentsDirectory error:NULL];
    
    NSError *regexpError = NULL;
    NSRegularExpression *jpeg = [NSRegularExpression regularExpressionWithPattern:@".jpg$" options:NSRegularExpressionCaseInsensitive error:&regexpError];
    
    for (NSString *currentPath in contentsOfDir) {
        if([jpeg numberOfMatchesInString:currentPath options:0 range:NSMakeRange(0, [currentPath length])] > 0) {
            NSString *filepath = [documentsDirectory stringByAppendingPathComponent:currentPath];
            
            BOOL keep = NO;
            //if the file is not referenced in any post we can delete it
            for (NSString *currentMediaToKeepPath in mediaToKeep) {
                if([currentMediaToKeepPath isEqualToString:filepath]) {
                    keep = YES;
                    break;
                }
            }
            
            if(keep == NO) {
                [fileManager removeItemAtPath:filepath error:NULL];
            }
        }
    }
}


#pragma mark - Networking setup, User agents

- (void)setupUserAgent {
    // Keep a copy of the original userAgent for use with certain webviews in the app.
    UIWebView *webView = [[UIWebView alloc] init];
    NSString *defaultUA = [webView stringByEvaluatingJavaScriptFromString:@"navigator.userAgent"];
    
    NSString *appVersion = [[[NSBundle mainBundle] infoDictionary] objectForKey:@"CFBundleVersion"];
    [[NSUserDefaults standardUserDefaults] setObject:appVersion forKey:@"version_preference"];
    NSString *appUA = [NSString stringWithFormat:@"wp-iphone/%@ (%@ %@, %@) Mobile",
                       appVersion,
                       [[UIDevice currentDevice] systemName],
                       [[UIDevice currentDevice] systemVersion],
                       [[UIDevice currentDevice] model]
                       ];
    NSDictionary *dictionary = [[NSDictionary alloc] initWithObjectsAndKeys: appUA, @"UserAgent", defaultUA, @"DefaultUserAgent", appUA, @"AppUserAgent", nil];
    [[NSUserDefaults standardUserDefaults] registerDefaults:dictionary];
}

- (void)useDefaultUserAgent {
    NSString *ua = [[NSUserDefaults standardUserDefaults] stringForKey:@"DefaultUserAgent"];
    NSDictionary *dictionary = [[NSDictionary alloc] initWithObjectsAndKeys:ua, @"UserAgent", nil];
    // We have to call registerDefaults else the change isn't picked up by UIWebViews.
    [[NSUserDefaults standardUserDefaults] registerDefaults:dictionary];
    DDLogVerbose(@"User-Agent set to: %@", ua);
}

- (void)useAppUserAgent {
    NSString *ua = [[NSUserDefaults standardUserDefaults] stringForKey:@"AppUserAgent"];
    NSDictionary *dictionary = [[NSDictionary alloc] initWithObjectsAndKeys:ua, @"UserAgent", nil];
    // We have to call registerDefaults else the change isn't picked up by UIWebViews.
    [[NSUserDefaults standardUserDefaults] registerDefaults:dictionary];
    
    DDLogVerbose(@"User-Agent set to: %@", ua);
}

- (NSString *)applicationUserAgent {
    return [[NSUserDefaults standardUserDefaults] objectForKey:@"UserAgent"];
}

- (void)setupSingleSignOn {
    if ([[WPAccount defaultWordPressComAccount] username]) {
        [[WPComOAuthController sharedController] setWordPressComUsername:[[WPAccount defaultWordPressComAccount] username]];
        [[WPComOAuthController sharedController] setWordPressComPassword:[[WPAccount defaultWordPressComAccount] password]];
    }
}

- (void)setupReachability {
#pragma clang diagnostic push
#pragma clang diagnostic ignored "-Warc-retain-cycles"
    // Set the wpcom availability to YES to avoid issues with lazy reachibility notifier
    self.wpcomAvailable = YES;
    // Same for general internet connection
    self.connectionAvailable = YES;
    
    // allocate the internet reachability object
    _internetReachability = [Reachability reachabilityForInternetConnection];
    
    self.connectionAvailable = [_internetReachability isReachable];
    // set the blocks
    _internetReachability.reachableBlock = ^(Reachability*reach)
    {
        DDLogInfo(@"Internet connection is back");
        self.connectionAvailable = YES;
    };
    _internetReachability.unreachableBlock = ^(Reachability*reach)
    {
        DDLogInfo(@"No internet connection");
        self.connectionAvailable = NO;
    };
    // start the notifier which will cause the reachability object to retain itself!
    [_internetReachability startNotifier];
    
    // allocate the WP.com reachability object
    _wpcomReachability = [Reachability reachabilityWithHostname:@"wordpress.com"];
    // set the blocks
    _wpcomReachability.reachableBlock = ^(Reachability*reach)
    {
        DDLogInfo(@"Connection to WordPress.com is back");
        self.wpcomAvailable = YES;
    };
    _wpcomReachability.unreachableBlock = ^(Reachability*reach)
    {
        DDLogInfo(@"No connection to WordPress.com");
        self.wpcomAvailable = NO;
    };
    // start the notifier which will cause the reachability object to retain itself!
    [_wpcomReachability startNotifier];
#pragma clang diagnostic pop
}

- (void)checkWPcomAuthentication {
    if ([[NSUserDefaults standardUserDefaults] objectForKey:@"wpcom_authenticated_flag"] != nil) {
        NSString *tempIsAuthenticated = (NSString *)[[NSUserDefaults standardUserDefaults] objectForKey:@"wpcom_authenticated_flag"];
        if ([tempIsAuthenticated isEqualToString:@"1"]) {
            self.isWPcomAuthenticated = YES;
        }
    }
    
	NSString *authURL = @"https://wordpress.com/xmlrpc.php";
    WPAccount *account = [WPAccount defaultWordPressComAccount];
	if (account) {
        WPXMLRPCClient *client = [WPXMLRPCClient clientWithXMLRPCEndpoint:[NSURL URLWithString:authURL]];
        [client callMethod:@"wp.getUsersBlogs"
                parameters:[NSArray arrayWithObjects:account.username, account.password, nil]
                   success:^(AFHTTPRequestOperation *operation, id responseObject) {
                       self.isWPcomAuthenticated = YES;
                       DDLogInfo(@"Logged in to WordPress.com as %@", account.username);
                   } failure:^(AFHTTPRequestOperation *operation, NSError *error) {
                       if ([error.domain isEqualToString:@"XMLRPC"] && error.code == 403) {
                           self.isWPcomAuthenticated = NO;
                       }
                       DDLogError(@"Error authenticating %@ with WordPress.com: %@", account.username, [error description]);
                   }];
	} else {
		self.isWPcomAuthenticated = NO;
	}
    
	if (self.isWPcomAuthenticated) {
		[[NSUserDefaults standardUserDefaults] setObject:@"1" forKey:@"wpcom_authenticated_flag"];
	} else {
		[[NSUserDefaults standardUserDefaults] setObject:@"0" forKey:@"wpcom_authenticated_flag"];
    }
}


#pragma mark - Keychain

+ (void)wipeAllKeychainItems
{
    NSArray *secItemClasses = @[(__bridge id)kSecClassGenericPassword,
                                (__bridge id)kSecClassInternetPassword,
                                (__bridge id)kSecClassCertificate,
                                (__bridge id)kSecClassKey,
                                (__bridge id)kSecClassIdentity];
    for (id secItemClass in secItemClasses) {
        NSDictionary *spec = @{(__bridge id)kSecClass : secItemClass};
        SecItemDelete((__bridge CFDictionaryRef)spec);
    }
}

+ (void)fixKeychainAccess
{
	NSDictionary *query = @{
                            (__bridge id)kSecClass: (__bridge id)kSecClassGenericPassword,
                            (__bridge id)kSecAttrAccessible: (__bridge id)kSecAttrAccessibleWhenUnlocked,
                            (__bridge id)kSecReturnAttributes: @YES,
                            (__bridge id)kSecMatchLimit: (__bridge id)kSecMatchLimitAll
                            };
    
    CFTypeRef result = NULL;
	OSStatus status = SecItemCopyMatching((__bridge CFDictionaryRef)query, &result);
    if (status != errSecSuccess) {
        return;
    }
    DDLogVerbose(@"Fixing keychain items with wrong access requirements");
    for (NSDictionary *item in (__bridge_transfer NSArray *)result) {
        NSDictionary *itemQuery = @{
                                    (__bridge id)kSecClass: (__bridge id)kSecClassGenericPassword,
                                    (__bridge id)kSecAttrAccessible: (__bridge id)kSecAttrAccessibleWhenUnlocked,
                                    (__bridge id)kSecAttrService: item[(__bridge id)kSecAttrService],
                                    (__bridge id)kSecAttrAccount: item[(__bridge id)kSecAttrAccount],
                                    (__bridge id)kSecReturnAttributes: @YES,
                                    (__bridge id)kSecReturnData: @YES,
                                    };
        
        CFTypeRef itemResult = NULL;
        status = SecItemCopyMatching((__bridge CFDictionaryRef)itemQuery, &itemResult);
        if (status == errSecSuccess) {
            NSDictionary *itemDictionary = (__bridge NSDictionary *)itemResult;
            NSDictionary *updateQuery = @{
                                          (__bridge id)kSecClass: (__bridge id)kSecClassGenericPassword,
                                          (__bridge id)kSecAttrAccessible: (__bridge id)kSecAttrAccessibleWhenUnlocked,
                                          (__bridge id)kSecAttrService: item[(__bridge id)kSecAttrService],
                                          (__bridge id)kSecAttrAccount: item[(__bridge id)kSecAttrAccount],
                                          };
            NSDictionary *updatedAttributes = @{
                                                (__bridge id)kSecValueData: itemDictionary[(__bridge id)kSecValueData],
                                                (__bridge id)kSecAttrAccessible: (__bridge id)kSecAttrAccessibleAfterFirstUnlock,
                                                };
            status = SecItemUpdate((__bridge CFDictionaryRef)updateQuery, (__bridge CFDictionaryRef)updatedAttributes);
            if (status == errSecSuccess) {
                DDLogInfo(@"Migrated keychain item %@", item);
            } else {
                DDLogError(@"Error migrating keychain item: %d", status);
            }
        } else {
            DDLogError(@"Error migrating keychain item: %d", status);
        }
    }
    DDLogVerbose(@"End keychain fixing");
}


#pragma mark - Debugging and logging

- (void)printDebugLaunchInfo {
    UIDevice *device = [UIDevice currentDevice];
    NSInteger crashCount = [[NSUserDefaults standardUserDefaults] integerForKey:@"crashCount"];
    NSArray *languages = [[NSUserDefaults standardUserDefaults] objectForKey:@"AppleLanguages"];
    NSString *currentLanguage = [languages objectAtIndex:0];
    BOOL extraDebug = [[NSUserDefaults standardUserDefaults] boolForKey:@"extra_debug"];
    
    DDLogInfo(@"===========================================================================");
	DDLogInfo(@"Launching WordPress for iOS %@...", [[NSBundle mainBundle] objectForInfoDictionaryKey:@"CFBundleVersion"]);
    DDLogInfo(@"Crash count:       %d", crashCount);
#ifdef DEBUG
    DDLogInfo(@"Debug mode:  Debug");
#else
    DDLogInfo(@"Debug mode:  Production");
#endif
    DDLogInfo(@"Extra debug: %@", extraDebug ? @"YES" : @"NO");
    DDLogInfo(@"Device model: %@ (%@)", [UIDeviceHardware platformString], [UIDeviceHardware platform]);
    DDLogInfo(@"OS:        %@ %@", [device systemName], [device systemVersion]);
    DDLogInfo(@"Language:  %@", currentLanguage);
    DDLogInfo(@"UDID:      %@", [device wordpressIdentifier]);
    DDLogInfo(@"APN token: %@", [[NSUserDefaults standardUserDefaults] objectForKey:kApnsDeviceTokenPrefKey]);
    DDLogInfo(@"===========================================================================");
}

- (void)removeCredentialsForDebug {
#if DEBUG
    /*
     A dictionary containing the credentials for all available protection spaces.
     The dictionary has keys corresponding to the NSURLProtectionSpace objects.
     The values for the NSURLProtectionSpace keys consist of dictionaries where the keys are user name strings, and the value is the corresponding NSURLCredential object.
     */
    [[[NSURLCredentialStorage sharedCredentialStorage] allCredentials] enumerateKeysAndObjectsUsingBlock:^(NSURLProtectionSpace *ps, NSDictionary *dict, BOOL *stop) {
        [dict enumerateKeysAndObjectsUsingBlock:^(id key, NSURLCredential *credential, BOOL *stop) {
            DDLogVerbose(@"Removing credential %@ for %@", [credential user], [ps host]);
            [[NSURLCredentialStorage sharedCredentialStorage] removeCredential:credential forProtectionSpace:ps];
        }];
    }];
#endif
}

- (void)configureLogging
{
    // Remove the old Documents/wordpress.log if it exists
    NSArray *paths = NSSearchPathForDirectoriesInDomains(NSDocumentDirectory, NSUserDomainMask, YES);
    NSString *documentsDirectory = [paths objectAtIndex:0];
    NSString *filePath = [documentsDirectory stringByAppendingPathComponent:@"wordpress.log"];
    NSFileManager *fileManager = [NSFileManager defaultManager];
    
    if ([fileManager fileExistsAtPath:filePath]) {
        [fileManager removeItemAtPath:filePath error:nil];
    }
    
    // Sets up the CocoaLumberjack logging; debug output to console and file
#ifdef DEBUG
    [DDLog addLogger:[DDASLLogger sharedInstance]];
    [DDLog addLogger:[DDTTYLogger sharedInstance]];
#endif
    
    [DDLog addLogger:[CrashlyticsLogger sharedInstance]];
    
    BOOL extraDebug = [[NSUserDefaults standardUserDefaults] boolForKey:@"extra_debug"];
    if (extraDebug) {
        ddLogLevel = LOG_LEVEL_VERBOSE;
    }
}

- (DDFileLogger *)fileLogger {
    if (_fileLogger) {
        return _fileLogger;
    }
    _fileLogger = [[DDFileLogger alloc] init];
    _fileLogger.rollingFrequency = 60 * 60 * 24; // 24 hour rolling
    _fileLogger.logFileManager.maximumNumberOfLogFiles = 7;
    [DDLog addLogger:_fileLogger];
    return _fileLogger;
}

- (void)toggleExtraDebuggingIfNeeded {
    if (!_listeningForBlogChanges) {
        _listeningForBlogChanges = YES;
        [[NSNotificationCenter defaultCenter] addObserver:self selector:@selector(handleDefaultAccountChangedNotification:) name:WPAccountDefaultWordPressComAccountChangedNotification object:nil];
    }
    
	int num_blogs = [Blog countWithContext:[self managedObjectContext]];
	BOOL authed = [[[NSUserDefaults standardUserDefaults] objectForKey:@"wpcom_authenticated_flag"] boolValue];
	if (num_blogs == 0 && !authed) {
		// When there are no blogs in the app the settings screen is unavailable.
		// In this case, enable extra_debugging by default to help troubleshoot any issues.
		if([[NSUserDefaults standardUserDefaults] objectForKey:@"orig_extra_debug"] != nil) {
			return; // Already saved. Don't save again or we could loose the original value.
		}
		
		NSString *origExtraDebug = [[NSUserDefaults standardUserDefaults] boolForKey:@"extra_debug"] ? @"YES" : @"NO";
		[[NSUserDefaults standardUserDefaults] setObject:origExtraDebug forKey:@"orig_extra_debug"];
		[[NSUserDefaults standardUserDefaults] setBool:YES forKey:@"extra_debug"];
        ddLogLevel = LOG_LEVEL_VERBOSE;
		[NSUserDefaults resetStandardUserDefaults];
	} else {
		NSString *origExtraDebug = [[NSUserDefaults standardUserDefaults] stringForKey:@"orig_extra_debug"];
		if(origExtraDebug == nil) {
			return;
		}
		
		// Restore the original setting and remove orig_extra_debug.
		[[NSUserDefaults standardUserDefaults] setBool:[origExtraDebug boolValue] forKey:@"extra_debug"];
		[[NSUserDefaults standardUserDefaults] removeObjectForKey:@"orig_extra_debug"];
		[NSUserDefaults resetStandardUserDefaults];
        
        if ([origExtraDebug boolValue]) {
            ddLogLevel = LOG_LEVEL_VERBOSE;
        }
	}
}

- (void)handleDefaultAccountChangedNotification:(NSNotification *)notification {
	[self toggleExtraDebuggingIfNeeded];
    [self showWelcomeScreenIfNeededAnimated:NO];
}


@end<|MERGE_RESOLUTION|>--- conflicted
+++ resolved
@@ -31,16 +31,10 @@
 #import <DDFileLogger.h>
 #import <AFNetworking/AFNetworking.h>
 
-<<<<<<< HEAD
-@interface WordPressAppDelegate (Private) <CrashlyticsDelegate>
-
-@end
-=======
 #if DEBUG
 #import "DDTTYLogger.h"
 #import "DDASLLogger.h"
 #endif
->>>>>>> 57a7233d
 
 int ddLogLevel = LOG_LEVEL_INFO;
 NSInteger const UpdateCheckAlertViewTag = 102;
@@ -98,7 +92,7 @@
     self.window.rootViewController = [self createTabBarController];
     [self.window makeKeyAndVisible];
     
-    [self showWelcomeScreenIfNeeded];
+    [self showWelcomeScreenIfNeededAnimated:NO];
 
     // Push notifications
     [NotificationsManager registerForPushNotifications];
@@ -154,14 +148,9 @@
         return YES;
     }
 
-<<<<<<< HEAD
-    BOOL hasCredentials = ([WPAccount defaultWordPressComAccount] != nil);
-    [self setCommonCrashlyticsParameters];
-=======
     if ([WordPressApi handleOpenURL:url]) {
         return YES;
     }
->>>>>>> 57a7233d
 
     if (url && [url isKindOfClass:[NSURL class]]) {
         NSString *URLString = [url absoluteString];
@@ -174,21 +163,6 @@
         }
     }
 
-<<<<<<< HEAD
-    void (^accountChangedBlock)(NSNotification *) = ^(NSNotification *note) {
-        [Crashlytics setUserName:[[WPAccount defaultWordPressComAccount] username]];
-        [self setCommonCrashlyticsParameters];
-    };
-    [[NSNotificationCenter defaultCenter] addObserverForName:WPAccountDefaultWordPressComAccountChangedNotification object:nil queue:nil usingBlock:accountChangedBlock];
-}
-
-- (void)setCommonCrashlyticsParameters
-{
-    BOOL loggedIn = [WPAccount defaultWordPressComAccount] != nil;
-    [Crashlytics setObjectValue:@(loggedIn) forKey:@"logged_in"];
-    [Crashlytics setObjectValue:@(loggedIn) forKey:@"connected_to_dotcom"];
-    [Crashlytics setObjectValue:@([Blog countWithContext:[self managedObjectContext]]) forKey:@"number_of_blogs"];
-=======
     return NO;
 }
 
@@ -197,7 +171,6 @@
     
     [UIApplication sharedApplication].applicationIconBadgeNumber = 0;
     [WPMobileStats endSession];
->>>>>>> 57a7233d
 }
 
 - (void)applicationDidEnterBackground:(UIApplication *)application {
@@ -237,7 +210,46 @@
     [WPMobileStats resumeSession];
 }
 
-<<<<<<< HEAD
+- (void)applicationWillResignActive:(UIApplication *)application {
+    DDLogInfo(@"%@ %@", self, NSStringFromSelector(_cmd));
+}
+
+- (void)applicationDidBecomeActive:(UIApplication *)application {
+    DDLogInfo(@"%@ %@", self, NSStringFromSelector(_cmd));
+    
+    [WPMobileStats recordAppOpenedForEvent:StatsEventAppOpened];
+    
+    // Clear notifications badge and update server
+    [UIApplication sharedApplication].applicationIconBadgeNumber = 0;
+    [[WordPressComApi sharedApi] syncPushNotificationInfo];
+}
+
+
+#pragma mark - Push Notification delegate
+
+- (void)application:(UIApplication *)application didRegisterForRemoteNotificationsWithDeviceToken:(NSData *)deviceToken {
+	[NotificationsManager registerDeviceToken:deviceToken];
+}
+
+- (void)application:(UIApplication *)application didFailToRegisterForRemoteNotificationsWithError:(NSError *)error {
+	[NotificationsManager registrationDidFail:error];
+}
+
+- (void)application:(UIApplication *)application didReceiveRemoteNotification:(NSDictionary *)userInfo {
+    WPFLogMethod();
+    
+    [NotificationsManager handleNotification:userInfo forState:application.applicationState completionHandler:nil];
+}
+
+- (void)application:(UIApplication *)application didReceiveRemoteNotification:(NSDictionary *)userInfo fetchCompletionHandler:(void (^)(UIBackgroundFetchResult))completionHandler {
+    WPFLogMethod();
+    
+    [NotificationsManager handleNotification:userInfo forState:[UIApplication sharedApplication].applicationState completionHandler:completionHandler];
+}
+
+
+#pragma mark - Custom methods
+
 - (void)showWelcomeScreenIfNeededAnimated:(BOOL)animated {
     if ([self noBlogsAndNoWordPressDotComAccount]) {
         [WordPressAppDelegate wipeAllKeychainItems];
@@ -248,81 +260,10 @@
         aNavigationController.modalTransitionStyle = UIModalTransitionStyleCrossDissolve;
         aNavigationController.modalPresentationStyle = UIModalPresentationFormSheet;
 
-        UIViewController *presenter = window.rootViewController;
+        UIViewController *presenter = self.window.rootViewController;
         if (presenter.presentedViewController) {
             [presenter dismissViewControllerAnimated:animated completion:nil];
         }
-        [window.rootViewController presentViewController:aNavigationController animated:animated completion:nil];
-    }
-=======
-- (void)applicationWillResignActive:(UIApplication *)application {
-    DDLogInfo(@"%@ %@", self, NSStringFromSelector(_cmd));
->>>>>>> 57a7233d
-}
-
-- (void)applicationDidBecomeActive:(UIApplication *)application {
-    DDLogInfo(@"%@ %@", self, NSStringFromSelector(_cmd));
-    
-    [WPMobileStats recordAppOpenedForEvent:StatsEventAppOpened];
-    
-    // Clear notifications badge and update server
-    [UIApplication sharedApplication].applicationIconBadgeNumber = 0;
-    [[WordPressComApi sharedApi] syncPushNotificationInfo];
-}
-
-
-#pragma mark - Push Notification delegate
-
-- (void)application:(UIApplication *)application didRegisterForRemoteNotificationsWithDeviceToken:(NSData *)deviceToken {
-	[NotificationsManager registerDeviceToken:deviceToken];
-}
-
-- (void)application:(UIApplication *)application didFailToRegisterForRemoteNotificationsWithError:(NSError *)error {
-	[NotificationsManager registrationDidFail:error];
-}
-
-- (void)application:(UIApplication *)application didReceiveRemoteNotification:(NSDictionary *)userInfo {
-    WPFLogMethod();
-    
-<<<<<<< HEAD
-    window.backgroundColor = [UIColor blackColor];
-    window.rootViewController = [self createTabBarController];
-    [self showWelcomeScreenIfNeededAnimated:NO];
-
-	//listener for XML-RPC errors
-	//in the future we could put the errors message in a dedicated screen that users can bring to front when samething went wrong, and can take a look at the error msg.
-	[[NSNotificationCenter defaultCenter] addObserver:self selector:@selector(showNotificationErrorAlert:) name:kXML_RPC_ERROR_OCCURS object:nil];
-	
-	// another notification message came from comments --> CommentUploadFailed
-	[[NSNotificationCenter defaultCenter] addObserver:self selector:@selector(showNotificationErrorAlert:) name:@"CommentUploadFailed" object:nil];
-
-    // another notification message came from WPWebViewController
-	[[NSNotificationCenter defaultCenter] addObserver:self selector:@selector(showNotificationErrorAlert:) name:@"OpenWebPageFailed" object:nil];
-
-=======
-    [NotificationsManager handleNotification:userInfo forState:application.applicationState completionHandler:nil];
-}
->>>>>>> 57a7233d
-
-- (void)application:(UIApplication *)application didReceiveRemoteNotification:(NSDictionary *)userInfo fetchCompletionHandler:(void (^)(UIBackgroundFetchResult))completionHandler {
-    WPFLogMethod();
-    
-    [NotificationsManager handleNotification:userInfo forState:[UIApplication sharedApplication].applicationState completionHandler:completionHandler];
-}
-
-
-#pragma mark - Custom methods
-
-- (void)showWelcomeScreenIfNeeded {
-    if ([self noBlogsAndNoWordPressDotComAccount]) {
-        [WordPressAppDelegate wipeAllKeychainItems];
-        
-        LoginViewController *welcomeViewController = [[LoginViewController alloc] init];
-        UINavigationController *aNavigationController = [[UINavigationController alloc] initWithRootViewController:welcomeViewController];
-        aNavigationController.navigationBar.translucent = NO;
-        aNavigationController.modalTransitionStyle = UIModalTransitionStyleCrossDissolve;
-        aNavigationController.modalPresentationStyle = UIModalPresentationFormSheet;
-        
         [self.window.rootViewController presentViewController:aNavigationController animated:NO completion:nil];
     }
 }
@@ -757,23 +698,18 @@
     [Crashlytics startWithAPIKey:[WordPressComApiCredentials crashlyticsApiKey]];
     [[Crashlytics sharedInstance] setDelegate:self];
     
-    BOOL hasCredentials = [[WordPressComApi sharedApi] hasCredentials];
+    BOOL hasCredentials = ([WPAccount defaultWordPressComAccount] != nil);
     [self setCommonCrashlyticsParameters];
     
     if (hasCredentials && [[WPAccount defaultWordPressComAccount] username] != nil) {
         [Crashlytics setUserName:[[WPAccount defaultWordPressComAccount] username]];
     }
     
-    void (^wpcomLoggedInBlock)(NSNotification *) = ^(NSNotification *note) {
+    void (^accountChangedBlock)(NSNotification *) = ^(NSNotification *note) {
         [Crashlytics setUserName:[[WPAccount defaultWordPressComAccount] username]];
         [self setCommonCrashlyticsParameters];
     };
-    void (^wpcomLoggedOutBlock)(NSNotification *) = ^(NSNotification *note) {
-        [Crashlytics setUserName:nil];
-        [self setCommonCrashlyticsParameters];
-    };
-    [[NSNotificationCenter defaultCenter] addObserverForName:WordPressComApiDidLoginNotification object:nil queue:nil usingBlock:wpcomLoggedInBlock];
-    [[NSNotificationCenter defaultCenter] addObserverForName:WordPressComApiDidLogoutNotification object:nil queue:nil usingBlock:wpcomLoggedOutBlock];
+    [[NSNotificationCenter defaultCenter] addObserverForName:WPAccountDefaultWordPressComAccountChangedNotification object:nil queue:nil usingBlock:accountChangedBlock];
 }
 
 - (void)crashlytics:(Crashlytics *)crashlytics didDetectCrashDuringPreviousExecution:(id<CLSCrashReport>)crash
@@ -789,8 +725,9 @@
 
 - (void)setCommonCrashlyticsParameters
 {
-    [Crashlytics setObjectValue:[NSNumber numberWithBool:[[WordPressComApi sharedApi] hasCredentials]] forKey:@"logged_in"];
-    [Crashlytics setObjectValue:@([[WordPressComApi sharedApi] hasCredentials]) forKey:@"connected_to_dotcom"];
+    BOOL loggedIn = [WPAccount defaultWordPressComAccount] != nil;
+    [Crashlytics setObjectValue:@(loggedIn) forKey:@"logged_in"];
+    [Crashlytics setObjectValue:@(loggedIn) forKey:@"connected_to_dotcom"];
     [Crashlytics setObjectValue:@([Blog countWithContext:[self managedObjectContext]]) forKey:@"number_of_blogs"];
 }
 
