--- conflicted
+++ resolved
@@ -176,24 +176,6 @@
         [self dismissWithUpdates:NO];
         return;
     }
-<<<<<<< HEAD
-    self.comment.content = self.textView.text;
-    [commentViewController showComment:comment];
-    [self.navigationController popViewControllerAnimated:YES];
-
-    self.textView.editable = NO;
-    self.navigationItem.rightBarButtonItem.enabled = NO;
-    self.navigationItem.leftBarButtonItem.enabled = NO;
-    CommentService *commentService = [[CommentService alloc] initWithManagedObjectContext:[[ContextManager sharedInstance] mainContext]];
-    [commentService uploadComment:self.comment success:^{
-        self.hasChanges = NO;
-        [commentViewController cancelView:self];
-    } failure:^(NSError *error) {
-        self.textView.editable = YES;
-        self.navigationItem.rightBarButtonItem.enabled = YES;
-        self.navigationItem.leftBarButtonItem.enabled = YES;
-    }];
-=======
 
     UIActionSheet *actionSheet = [[UIActionSheet alloc] initWithTitle:NSLocalizedString(@"You have unsaved changes.", @"")
                                                              delegate:self
@@ -204,7 +186,6 @@
     actionSheet.delegate = self;
     actionSheet.actionSheetStyle = UIActionSheetStyleAutomatic;
     [actionSheet showInView:self.view];
->>>>>>> 1180f7ed
 }
 
 - (void)btnDonePressed
