--- conflicted
+++ resolved
@@ -9,7 +9,6 @@
     public struct Themes
     {
         // MARK: - General Styles
-<<<<<<< HEAD
 
         public static let borderColor = UIColor(red: 208.0/255.0, green: 220.0/255.0, blue: 229.0/255.0, alpha: 1)
 
@@ -21,12 +20,6 @@
         public static let currentThemeNameColor = WPStyleGuide.darkGrey()
        
        // MARK: - Cell Styles
-=======
-        
-        public static let borderColor = UIColor(red: 208.0/255.0, green: 220.0/255.0, blue: 229.0/255.0, alpha: 1)
-
-        // MARK: - Cell Styles
->>>>>>> 7cab7396
 
         public static let cellNameFont = WPFontManager.openSansSemiBoldFontOfSize(14)
         public static let cellInfoFont = WPFontManager.openSansSemiBoldFontOfSize(12)
