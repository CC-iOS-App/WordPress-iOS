--- conflicted
+++ resolved
@@ -52,8 +52,8 @@
 
 - (void)dealloc
 {
-    NSString *keyPath = NSStringFromSelector(@selector(applicationIconBadgeNumber));
-    [[UIApplication sharedApplication] removeObserver:self forKeyPath:keyPath];
+    [[NSNotificationCenter defaultCenter] removeObserver:self];
+    [[UIApplication sharedApplication] removeObserver:self forKeyPath:NSStringFromSelector(@selector(applicationIconBadgeNumber))];
 }
 
 - (instancetype)initWithCoder:(NSCoder *)aDecoder
@@ -71,24 +71,7 @@
 }
 
 
-<<<<<<< HEAD
 #pragma mark - UIViewController Methods
-=======
-- (BOOL)showJetpackConnectMessage
-{
-    NSManagedObjectContext *context = [[ContextManager sharedInstance] mainContext];
-    AccountService *accountService = [[AccountService alloc] initWithManagedObjectContext:context];
-    WPAccount *defaultAccount = [accountService defaultWordPressComAccount];
-
-    return defaultAccount == nil;
-}
-
-- (void)dealloc
-{
-    [[NSNotificationCenter defaultCenter] removeObserver:self];
-    [[UIApplication sharedApplication] removeObserver:self forKeyPath:NSStringFromSelector(@selector(applicationIconBadgeNumber))];
-}
->>>>>>> b53fbe4b
 
 - (void)viewDidLoad
 {
@@ -99,22 +82,7 @@
     
     self.infiniteScrollEnabled = NO;
     
-<<<<<<< HEAD
-=======
-    if ([NotificationsManager deviceRegisteredForPushNotifications]) {
-        UIBarButtonItem *pushSettings = [[UIBarButtonItem alloc] initWithTitle:NSLocalizedString(@"Manage", @"")
-                                                                         style:UIBarButtonItemStylePlain
-                                                                        target:self
-                                                                        action:@selector(showNotificationSettings)];
-        self.navigationItem.rightBarButtonItem = pushSettings;
-    }
-    
-    // Watch for application badge number changes
-    UIApplication *application  = [UIApplication sharedApplication];
-    NSString *badgeKeyPath      = NSStringFromSelector(@selector(applicationIconBadgeNumber));
-    [application addObserver:self forKeyPath:badgeKeyPath options:NSKeyValueObservingOptionNew context:nil];
-    
->>>>>>> b53fbe4b
+    [self showManageButtonIfNeeded];
     [self updateTabBarBadgeNumber];
 }
 
@@ -122,20 +90,12 @@
 {
     DDLogMethod();
     [super viewWillAppear:animated];
-    
-<<<<<<< HEAD
-    [self showManageButtonIfNeeded];
-=======
+
     // Listen to appDidBecomeActive Note
     NSNotificationCenter *nc = [NSNotificationCenter defaultCenter];
     [nc addObserver:self selector:@selector(handleApplicationDidBecomeActiveNote:) name:UIApplicationDidBecomeActiveNotification object:nil];
->>>>>>> b53fbe4b
-}
-
-- (void)viewDidAppear:(BOOL)animated
-{
-    [super viewDidAppear:animated];
-    
+
+    // Hit the Tracker
     dispatch_once(&_trackedViewDisplay, ^{
         [WPAnalytics track:WPAnalyticsStatNotificationsAccessed];
     });
@@ -163,9 +123,6 @@
 }
 
 
-<<<<<<< HEAD
-#pragma mark - Helper methods
-=======
 #pragma mark - NSNotification Helpers
 
 - (void)handleApplicationDidBecomeActiveNote:(NSNotification *)note
@@ -179,8 +136,7 @@
 }
 
 
-#pragma mark - Custom methods
->>>>>>> b53fbe4b
+#pragma mark - Helper methods
 
 - (void)resetApplicationBadge
 {
@@ -190,23 +146,13 @@
 - (void)updateTabBarBadgeNumber
 {
     NSInteger count         = [[UIApplication sharedApplication] applicationIconBadgeNumber];
-<<<<<<< HEAD
     NSString *countString   = (count) ? [NSString stringWithFormat:@"%d", count] : nil;
-    
-    self.navigationController.tabBarItem.badgeValue = countString;
-=======
-    NSString *countString   = nil;
-    
-    if (count > 0) {
-        countString = [NSString stringWithFormat:@"%d", count];
-    }
     
     // Note: self.navigationViewController might be nil. Let's hit the UITabBarController instead
     UITabBarController *tabBarController    = [[WordPressAppDelegate sharedWordPressApplicationDelegate] tabBarController];
     UITabBarItem *tabBarItem                = tabBarController.tabBar.items[kNotificationsTabIndex];
     
     tabBarItem.badgeValue                   = countString;
->>>>>>> b53fbe4b
 }
 
 - (void)updateLastSeenTime
@@ -337,34 +283,9 @@
         note.read = @(1);
         [[ContextManager sharedInstance] saveContext:note.managedObjectContext];
         
-<<<<<<< HEAD
         // Refresh the UI as well
         NoteTableViewCell *cell = (NoteTableViewCell *)[tableView cellForRowAtIndexPath:indexPath];
         cell.read = note.read;
-=======
-        if ([note isComment]) {
-            NotificationsCommentDetailViewController *commentDetailViewController = [[NotificationsCommentDetailViewController alloc] initWithNote:note];
-            [self.navigationController pushViewController:commentDetailViewController animated:YES];
-        } else if ([note isMatcher] && [note metaPostID] && [note metaSiteID]) {
-            [self loadPostWithId:[note metaPostID] fromSite:[note metaSiteID] block:^(BOOL success, ReaderPost *post) {
-                if (!success || ![self.navigationController.topViewController isEqual:self]) {
-                    [self.tableView deselectRowAtIndexPath:indexPath animated:YES];
-                    return;
-                }
-            
-                ReaderPostDetailViewController *controller = [[ReaderPostDetailViewController alloc] initWithPost:post];
-                [self.navigationController pushViewController:controller animated:YES];
-            }];
-        } else if ([note templateType] == WPNoteTemplateMultiLineList || [note templateType] == WPNoteTemplateSingleLineList) {
-            NotificationsFollowDetailViewController *detailViewController = [[NotificationsFollowDetailViewController alloc] initWithNote:note];
-            [self.navigationController pushViewController:detailViewController animated:YES];
-        } else if ([note templateType] == WPNoteTemplateBigBadge) {
-            NotificationsBigBadgeDetailViewController *bigBadgeViewController = [[NotificationsBigBadgeDetailViewController alloc] initWithNote: note];
-            [self.navigationController pushViewController:bigBadgeViewController animated:YES];
-        }
-    } else {
-        [self.tableView deselectRowAtIndexPath:indexPath animated:YES];
->>>>>>> b53fbe4b
     }
     
     // Tracker!
