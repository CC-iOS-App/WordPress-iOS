#import "NotificationsViewController.h"

#import <Simperium/Simperium.h>
#import "WordPressAppDelegate.h"
#import "ContextManager.h"
#import "Constants.h"

#import "UITableView+Helpers.h"

#import "WPTableViewControllerSubclass.h"
#import "WPWebViewController.h"
#import "Notification.h"
#import "Notification+UI.h"
#import "Meta.h"

#import "NoteTableViewCell.h"
#import "NotificationsManager.h"
#import "NotificationDetailsViewController.h"
#import "NotificationSettingsViewController.h"

#import "WPAccount.h"

#import "AccountService.h"
<<<<<<< HEAD

=======
#import "ReaderPostService.h"
#import "ContextManager.h"
#import "StatsViewController.h"
>>>>>>> e86977ce
#import "ReaderPost.h"
#import "ReaderPostService.h"
#import "ReaderPostDetailViewController.h"

#import "BlogService.h"

#pragma mark ====================================================================================
#pragma mark Constants
#pragma mark ====================================================================================

static NSTimeInterval NotificationPushMaxWait   = 1;

#pragma mark ====================================================================================
#pragma mark Private Properties
#pragma mark ====================================================================================

@interface NotificationsViewController () <SPBucketDelegate>
@property (nonatomic, assign) dispatch_once_t   trackedViewDisplay;
@property (nonatomic, strong) NSString          *pushNotificationID;
@property (nonatomic, strong) NSDate            *pushNotificationDate;
@property (nonatomic, strong) UINib             *tableViewCellNib;
@property (nonatomic, strong) NoteTableViewCell *layoutTableViewCell;
@end

#pragma mark ====================================================================================
#pragma mark NotificationsViewController
#pragma mark ====================================================================================

@implementation NotificationsViewController

- (void)dealloc
{
    [[NSNotificationCenter defaultCenter] removeObserver:self];
    [[UIApplication sharedApplication] removeObserver:self forKeyPath:NSStringFromSelector(@selector(applicationIconBadgeNumber))];
}

- (instancetype)initWithCoder:(NSCoder *)aDecoder
{
    self = [super initWithCoder:aDecoder];
    if (self) {
        self.title              = NSLocalizedString(@"Notifications", @"Notifications View Controller title");
        
        // Watch for application badge number changes
        NSString *badgeKeyPath  = NSStringFromSelector(@selector(applicationIconBadgeNumber));
        [[UIApplication sharedApplication] addObserver:self forKeyPath:badgeKeyPath options:NSKeyValueObservingOptionNew context:nil];
        
        // Watch for new Notifications
        Simperium *simperium    = [[WordPressAppDelegate sharedWordPressApplicationDelegate] simperium];
        SPBucket *notesBucket   = [simperium bucketForName:self.entityName];
        notesBucket.delegate    = self;
    }
    
    return self;
}


#pragma mark - UIViewController Methods

- (void)viewDidLoad
{
    DDLogMethod();
    [super viewDidLoad];

    [WPStyleGuide configureColorsForView:self.view andTableView:self.tableView];
<<<<<<< HEAD
    
    self.infiniteScrollEnabled = NO;
=======

    self.tableView.separatorInset = UIEdgeInsetsMake(0, 25, 0, 0);
    self.infiniteScrollEnabled = NO;

    if ([NotificationsManager deviceRegisteredForPushNotifications]) {
        UIBarButtonItem *pushSettings = [[UIBarButtonItem alloc] initWithTitle:NSLocalizedString(@"Manage", @"")
                                                                         style:UIBarButtonItemStylePlain
                                                                        target:self
                                                                        action:@selector(showNotificationSettings)];
        self.navigationItem.rightBarButtonItem = pushSettings;
    }
>>>>>>> e86977ce
    
    // Don't show 'Notifications' in the next-view back button
    UIBarButtonItem *backButton = [[UIBarButtonItem alloc] initWithTitle:@"" style:UIBarButtonItemStylePlain target:nil action:nil];
    self.navigationItem.backBarButtonItem = backButton;
    
    // Refresh Badge
    [self updateTabBarBadgeNumber];
    
    // Register the cells
    self.tableViewCellNib   = [UINib nibWithNibName:NSStringFromClass([NoteTableViewCell class]) bundle:[NSBundle mainBundle]];
    [self.tableView registerNib:_tableViewCellNib forCellReuseIdentifier:[NoteTableViewCell layoutIdentifier]];
    [self.tableView registerNib:_tableViewCellNib forCellReuseIdentifier:[NoteTableViewCell reuseIdentifier]];
}

- (void)viewWillAppear:(BOOL)animated
{
    DDLogMethod();
    [super viewWillAppear:animated];
    
    // Reload!
    [self.tableView reloadData];

    // Listen to appDidBecomeActive Note
    NSNotificationCenter *nc = [NSNotificationCenter defaultCenter];
    [nc addObserver:self selector:@selector(handleApplicationDidBecomeActiveNote:) name:UIApplicationDidBecomeActiveNotification object:nil];

<<<<<<< HEAD
    // Hit the Tracker
    dispatch_once(&_trackedViewDisplay, ^{
        [WPAnalytics track:WPAnalyticsStatNotificationsAccessed];
    });
    
    // Badge + Metadata
    [self updateLastSeenTime];
    [self resetApplicationBadge];
    [self showManageButtonIfNeeded];
=======
    // Badge + Metadata
        self.viewHasAppeared = YES;
        [WPAnalytics track:WPAnalyticsStatNotificationsAccessed];
>>>>>>> e86977ce
}

- (void)viewWillDisappear:(BOOL)animated
{
    DDLogMethod();
    [super viewWillDisappear:animated];

    [[NSNotificationCenter defaultCenter] removeObserver:self];
}

#pragma mark - NSObject(NSKeyValueObserving) Helpers

- (void)observeValueForKeyPath:(NSString *)keyPath ofObject:(id)object change:(NSDictionary *)change context:(void *)context
{
    if ([keyPath isEqualToString:NSStringFromSelector(@selector(applicationIconBadgeNumber))]) {
        [self updateTabBarBadgeNumber];
    }
}


#pragma mark - SPBucketDelegate Methods

- (void)bucket:(SPBucket *)bucket didChangeObjectForKey:(NSString *)key forChangeType:(SPBucketChangeType)changeType memberNames:(NSArray *)memberNames
{
    // Did the user tap on a push notification?
    if (changeType == SPBucketChangeInsert && [self.pushNotificationID isEqualToString:key]) {

        // Show the details only if NotificationPushMaxWait hasn't elapsed
        if (ABS(self.pushNotificationDate.timeIntervalSinceNow) <= NotificationPushMaxWait) {
            [self showDetailsForNoteWithID:key animated:YES];
        }
        
        // Cleanup
        self.pushNotificationID     = nil;
        self.pushNotificationDate   = nil;
    }
}

#pragma mark - NSNotification Helpers

- (void)handleApplicationDidBecomeActiveNote:(NSNotification *)note
{
    // Let's reset the badge, whenever the app comes back to FG, and this view was upfront!
    if (!self.isViewLoaded || !self.view.window) {
        return;
    }

    // Reload
    [self.tableView reloadData];

    // Reset the badge: the notifications are visible!
    [self resetApplicationBadge];
}

#pragma mark - Public Methods

- (void)showDetailsForNoteWithID:(NSString *)notificationID animated:(BOOL)animated
{
    Simperium *simperium        = [[WordPressAppDelegate sharedWordPressApplicationDelegate] simperium];
    SPBucket *notesBucket       = [simperium bucketForName:self.entityName];
    Notification *notification  = [notesBucket objectForKey:notificationID];
    
    if (notification) {
        DDLogInfo(@"Pushing Notification Details for: [%@]", notificationID);
        
        [self showDetailsForNotification:notification animated:animated];
    } else {
        DDLogInfo(@"Notification Details for [%@] cannot be pushed right now. Waiting %f secs", notificationID, NotificationPushMaxWait);
        
        self.pushNotificationID     = notificationID;
        self.pushNotificationDate   = [NSDate date];
    }
}


#pragma mark - Helper methods

- (void)resetApplicationBadge
{
    [UIApplication sharedApplication].applicationIconBadgeNumber = 0;
}

- (void)updateTabBarBadgeNumber
{
<<<<<<< HEAD
    // Note: self.navigationViewController might be nil. Let's hit the UITabBarController instead
    UITabBarController *tabBarController    = [[WordPressAppDelegate sharedWordPressApplicationDelegate] tabBarController];
    UITabBarItem *tabBarItem                = tabBarController.tabBar.items[kNotificationsTabIndex];
 
    NSInteger count                         = [[UIApplication sharedApplication] applicationIconBadgeNumber];
    NSString *countString                   = (count > 0) ? [NSString stringWithFormat:@"%d", count] : nil;
=======
    NSInteger count         = [[UIApplication sharedApplication] applicationIconBadgeNumber];
    NSString *countString   = (count > 0) ? [NSString stringWithFormat:@"%d", count] : nil;
    

    // Note: self.navigationViewController might be nil. Let's hit the UITabBarController instead
    UITabBarController *tabBarController    = [[WordPressAppDelegate sharedWordPressApplicationDelegate] tabBarController];
    UITabBarItem *tabBarItem                = tabBarController.tabBar.items[kNotificationsTabIndex];

>>>>>>> e86977ce
    tabBarItem.badgeValue                   = countString;
}

- (void)updateLastSeenTime
{
    Notification *note      = [self.resultsController.fetchedObjects firstObject];
    if (!note) {
        return;
    }

    NSString *bucketName    = NSStringFromClass([Meta class]);
    Simperium *simperium    = [[WordPressAppDelegate sharedWordPressApplicationDelegate] simperium];
    Meta *metadata          = [[simperium bucketForName:bucketName] objectForKey:bucketName.lowercaseString];
    if (!metadata) {
        return;
    }

<<<<<<< HEAD
    metadata.last_seen      = @(note.timestampAsDate.timeIntervalSince1970);
=======
    metadata.last_seen      = note.timestamp;
>>>>>>> e86977ce
    [simperium save];
}

- (void)showManageButtonIfNeeded
{
    if (![NotificationsManager deviceRegisteredForPushNotifications]) {
        return;
    }
    
    self.navigationItem.rightBarButtonItem = [[UIBarButtonItem alloc] initWithTitle:NSLocalizedString(@"Manage", @"")
                                                                              style:UIBarButtonItemStylePlain
                                                                             target:self
                                                                             action:@selector(showNotificationSettings)];
}

- (void)showNotificationSettings
{
<<<<<<< HEAD
    NotificationSettingsViewController *vc          = [[NotificationSettingsViewController alloc] initWithStyle:UITableViewStyleGrouped];
    vc.showCloseButton                              = YES;
    
    UINavigationController *navigationController    = [[UINavigationController alloc] initWithRootViewController:vc];
    navigationController.navigationBar.translucent  = NO;
    navigationController.modalPresentationStyle     = UIModalPresentationFormSheet;
    
=======
    NotificationSettingsViewController *notificationSettingsViewController = [[NotificationSettingsViewController alloc] initWithStyle:UITableViewStyleGrouped];
    UINavigationController *navigationController = [[UINavigationController alloc] initWithRootViewController:notificationSettingsViewController];
    navigationController.navigationBar.translucent = NO;
    navigationController.modalPresentationStyle = UIModalPresentationFormSheet;

    UIBarButtonItem *closeButton = [[UIBarButtonItem alloc] initWithBarButtonSystemItem:UIBarButtonSystemItemDone target:self action:@selector(closeNotificationSettings)];
    notificationSettingsViewController.navigationItem.rightBarButtonItem = closeButton;

>>>>>>> e86977ce
    [self presentViewController:navigationController animated:YES completion:nil];
}


#pragma mark - Segue Helpers

- (void)showDetailsForNotification:(Notification *)note animated:(BOOL)animated
{
#warning TODO: FIXME: Segues don't have animated = NO
    [WPAnalytics track:WPAnalyticsStatNotificationsOpenedNotificationDetails];
    
    // Make sure there's nothing else on the stack
    [self.navigationController popToRootViewControllerAnimated:NO];
    
    if (note.isMatcher && note.metaPostID && note.metaSiteID) {
        [self performSegueWithIdentifier:NSStringFromClass([ReaderPostDetailViewController class]) sender:note];
    } else {
        [self performSegueWithIdentifier:NSStringFromClass([NotificationDetailsViewController class]) sender:note];
    }
}


#pragma mark - UITableViewDelegate

- (UITableViewCell *)tableView:(UITableView *)tableView cellForRowAtIndexPath:(NSIndexPath *)indexPath
{
    NoteTableViewCell *cell = (NoteTableViewCell *)[tableView dequeueReusableCellWithIdentifier:[NoteTableViewCell reuseIdentifier]];
    NSAssert([cell isKindOfClass:[NoteTableViewCell class]], nil);

    [self configureCell:cell atIndexPath:indexPath];
    
    return cell;
}

- (CGFloat)tableView:(UITableView *)tableView heightForRowAtIndexPath:(NSIndexPath *)indexPath
{
<<<<<<< HEAD
    // There is an ugly bug where the calculated height might be off by 1px, thus, clipping the text
    static CGFloat const NoteCellHeightPadding = 1;
    
    if (!self.layoutTableViewCell) {
        self.layoutTableViewCell = (NoteTableViewCell *)[tableView dequeueReusableCellWithIdentifier:[NoteTableViewCell layoutIdentifier]];
    }
    [self configureCell:self.layoutTableViewCell atIndexPath:indexPath];
=======
    Note *note = [self.resultsController objectAtIndexPath:indexPath];

    BOOL hasDetailView = [self noteHasDetailView:note];
    if (hasDetailView) {
        [self showDetailsForNote:note animated:YES];
    } else {
        [self.tableView deselectRowAtIndexPath:indexPath animated:YES];
    }

    if (!note.isRead) {
        note.unread = @(0);
        [[ContextManager sharedInstance] saveContext:note.managedObjectContext];
>>>>>>> e86977ce

    CGFloat width   = IS_IPAD ? WPTableViewFixedWidth : CGRectGetWidth(self.tableView.bounds);
    CGSize size     = [self.layoutTableViewCell.contentView systemLayoutSizeFittingSize:CGSizeMake(width, 0.0f)];
    
    return ceil(size.height) + NoteCellHeightPadding;
}

- (void)tableView:(UITableView *)tableView didSelectRowAtIndexPath:(NSIndexPath *)indexPath
{
    Notification *note = [self.resultsController objectAtIndexPath:indexPath];
    if (!note) {
        return;
    }
    
    // Mark as Read, if needed
    if(!note.read.boolValue) {
        note.read = @(1);
        [[ContextManager sharedInstance] saveContext:note.managedObjectContext];
        
        // Refresh the UI as well
        NoteTableViewCell *cell = (NoteTableViewCell *)[tableView cellForRowAtIndexPath:indexPath];
        cell.read = note.read;
    }
    
    // At last, push the details
    [self showDetailsForNotification:note animated:YES];
}


#pragma mark - Storyboard Helpers

-(void)prepareForSegue:(UIStoryboardSegue *)segue sender:(id)sender
{
    NSString *detailsSegueID    = NSStringFromClass([NotificationDetailsViewController class]);
    NSString *readerSegueID     = NSStringFromClass([ReaderPostDetailViewController class]);
    Notification *note          = sender;
    
    if([segue.identifier isEqualToString:detailsSegueID]) {
        NotificationDetailsViewController *detailsViewController = segue.destinationViewController;
        detailsViewController.note = note;
    
    } else if([segue.identifier isEqualToString:readerSegueID]) {
        ReaderPostDetailViewController *readerViewController = segue.destinationViewController;
        [readerViewController setupWithPostID:note.metaPostID siteID:note.metaSiteID];
    }
}

#pragma mark - WPTableViewController subclass methods

- (NSString *)entityName
{
    return NSStringFromClass([Notification class]);
}

- (NSDate *)lastSyncDate
{
    return [NSDate date];
}

- (NSFetchRequest *)fetchRequest
{
    NSString *sortKey               = NSStringFromSelector(@selector(timestamp));
    NSFetchRequest *fetchRequest    = [NSFetchRequest fetchRequestWithEntityName:self.entityName];
    fetchRequest.sortDescriptors    = @[ [NSSortDescriptor sortDescriptorWithKey:sortKey ascending:NO] ];
    
    return fetchRequest;
}

- (Class)cellClass
{
    return [NoteTableViewCell class];
}

- (void)configureCell:(NoteTableViewCell *)cell atIndexPath:(NSIndexPath *)indexPath
{
<<<<<<< HEAD
    Notification *note      = [self.resultsController objectAtIndexPath:indexPath];
    cell.attributedSubject  = note.subjectBlock.attributedSubject;
    cell.read               = note.read.boolValue;
    cell.iconURL            = note.iconURL;
    cell.noticon            = note.noticon;
    cell.timestamp          = note.timestampAsDate;
=======
    cell.contentProvider = [self.resultsController objectAtIndexPath:indexPath];

    Note *note = [self.resultsController objectAtIndexPath:indexPath];
    BOOL hasDetailsView = [self noteHasDetailView:note];

    if (!hasDetailsView) {
        cell.accessoryType  = UITableViewCellAccessoryNone;
        cell.selectionStyle = UITableViewCellSelectionStyleNone;
    }
>>>>>>> e86977ce
}

- (void)syncItems
{
    // No-Op. Handled by Simperium!
}

- (void)syncItemsViaUserInteraction:(BOOL)userInteraction success:(void (^)())success failure:(void (^)(NSError *))failure
{
    // No-Op. Handled by Simperium!
    success();
}


#pragma mark - No Results Helpers

- (NSString *)noResultsTitleText
{
    if (self.showJetpackConnectMessage) {
        return NSLocalizedString(@"Connect to Jetpack", @"Displayed in the notifications view when a self-hosted user is not connected to Jetpack");
    } else {
        return NSLocalizedString(@"No notifications yet", @"Displayed when the user pulls up the notifications view and they have no items");
    }
}

- (NSString *)noResultsMessageText
{
    if (self.showJetpackConnectMessage) {
        return NSLocalizedString(@"Jetpack supercharges your self-hosted WordPress site.", @"Displayed in the notifications view when a self-hosted user is not connected to Jetpack");
    } else {
        return nil;
    }
}

- (NSString *)noResultsButtonText
{
    if (self.showJetpackConnectMessage) {
        return NSLocalizedString(@"Learn more", @"");
    } else {
        return nil;
    }
}

- (UIView *)noResultsAccessoryView
{
    if (self.showJetpackConnectMessage) {
        return [[UIImageView alloc] initWithImage:[UIImage imageNamed:@"icon-jetpack-gray"]];
    } else {
        return nil;
    }
}

- (void)didTapNoResultsView:(WPNoResultsView *)noResultsView
{
    WPWebViewController *webViewController  = [[WPWebViewController alloc] init];
	webViewController.url                   = [NSURL URLWithString:WPNotificationsJetpackInformationURL];
    
    [self.navigationController pushViewController:webViewController animated:YES];
    
    [WPAnalytics track:WPAnalyticsStatSelectedLearnMoreInConnectToJetpackScreen withProperties:@{@"source": @"notifications"}];
}

- (BOOL)showJetpackConnectMessage
{
    NSManagedObjectContext *context = [[ContextManager sharedInstance] mainContext];
    AccountService *accountService  = [[AccountService alloc] initWithManagedObjectContext:context];
    
    return ![accountService defaultWordPressComAccount];
}

@end<|MERGE_RESOLUTION|>--- conflicted
+++ resolved
@@ -21,13 +21,7 @@
 #import "WPAccount.h"
 
 #import "AccountService.h"
-<<<<<<< HEAD
-
-=======
-#import "ReaderPostService.h"
-#import "ContextManager.h"
-#import "StatsViewController.h"
->>>>>>> e86977ce
+
 #import "ReaderPost.h"
 #import "ReaderPostService.h"
 #import "ReaderPostDetailViewController.h"
@@ -92,22 +86,8 @@
     [super viewDidLoad];
 
     [WPStyleGuide configureColorsForView:self.view andTableView:self.tableView];
-<<<<<<< HEAD
     
     self.infiniteScrollEnabled = NO;
-=======
-
-    self.tableView.separatorInset = UIEdgeInsetsMake(0, 25, 0, 0);
-    self.infiniteScrollEnabled = NO;
-
-    if ([NotificationsManager deviceRegisteredForPushNotifications]) {
-        UIBarButtonItem *pushSettings = [[UIBarButtonItem alloc] initWithTitle:NSLocalizedString(@"Manage", @"")
-                                                                         style:UIBarButtonItemStylePlain
-                                                                        target:self
-                                                                        action:@selector(showNotificationSettings)];
-        self.navigationItem.rightBarButtonItem = pushSettings;
-    }
->>>>>>> e86977ce
     
     // Don't show 'Notifications' in the next-view back button
     UIBarButtonItem *backButton = [[UIBarButtonItem alloc] initWithTitle:@"" style:UIBarButtonItemStylePlain target:nil action:nil];
@@ -134,7 +114,6 @@
     NSNotificationCenter *nc = [NSNotificationCenter defaultCenter];
     [nc addObserver:self selector:@selector(handleApplicationDidBecomeActiveNote:) name:UIApplicationDidBecomeActiveNotification object:nil];
 
-<<<<<<< HEAD
     // Hit the Tracker
     dispatch_once(&_trackedViewDisplay, ^{
         [WPAnalytics track:WPAnalyticsStatNotificationsAccessed];
@@ -144,11 +123,6 @@
     [self updateLastSeenTime];
     [self resetApplicationBadge];
     [self showManageButtonIfNeeded];
-=======
-    // Badge + Metadata
-        self.viewHasAppeared = YES;
-        [WPAnalytics track:WPAnalyticsStatNotificationsAccessed];
->>>>>>> e86977ce
 }
 
 - (void)viewWillDisappear:(BOOL)animated
@@ -233,23 +207,13 @@
 
 - (void)updateTabBarBadgeNumber
 {
-<<<<<<< HEAD
     // Note: self.navigationViewController might be nil. Let's hit the UITabBarController instead
     UITabBarController *tabBarController    = [[WordPressAppDelegate sharedWordPressApplicationDelegate] tabBarController];
     UITabBarItem *tabBarItem                = tabBarController.tabBar.items[kNotificationsTabIndex];
  
     NSInteger count                         = [[UIApplication sharedApplication] applicationIconBadgeNumber];
     NSString *countString                   = (count > 0) ? [NSString stringWithFormat:@"%d", count] : nil;
-=======
-    NSInteger count         = [[UIApplication sharedApplication] applicationIconBadgeNumber];
-    NSString *countString   = (count > 0) ? [NSString stringWithFormat:@"%d", count] : nil;
-    
-
-    // Note: self.navigationViewController might be nil. Let's hit the UITabBarController instead
-    UITabBarController *tabBarController    = [[WordPressAppDelegate sharedWordPressApplicationDelegate] tabBarController];
-    UITabBarItem *tabBarItem                = tabBarController.tabBar.items[kNotificationsTabIndex];
-
->>>>>>> e86977ce
+
     tabBarItem.badgeValue                   = countString;
 }
 
@@ -267,11 +231,7 @@
         return;
     }
 
-<<<<<<< HEAD
     metadata.last_seen      = @(note.timestampAsDate.timeIntervalSince1970);
-=======
-    metadata.last_seen      = note.timestamp;
->>>>>>> e86977ce
     [simperium save];
 }
 
@@ -289,24 +249,13 @@
 
 - (void)showNotificationSettings
 {
-<<<<<<< HEAD
     NotificationSettingsViewController *vc          = [[NotificationSettingsViewController alloc] initWithStyle:UITableViewStyleGrouped];
     vc.showCloseButton                              = YES;
     
     UINavigationController *navigationController    = [[UINavigationController alloc] initWithRootViewController:vc];
     navigationController.navigationBar.translucent  = NO;
     navigationController.modalPresentationStyle     = UIModalPresentationFormSheet;
-    
-=======
-    NotificationSettingsViewController *notificationSettingsViewController = [[NotificationSettingsViewController alloc] initWithStyle:UITableViewStyleGrouped];
-    UINavigationController *navigationController = [[UINavigationController alloc] initWithRootViewController:notificationSettingsViewController];
-    navigationController.navigationBar.translucent = NO;
-    navigationController.modalPresentationStyle = UIModalPresentationFormSheet;
-
-    UIBarButtonItem *closeButton = [[UIBarButtonItem alloc] initWithBarButtonSystemItem:UIBarButtonSystemItemDone target:self action:@selector(closeNotificationSettings)];
-    notificationSettingsViewController.navigationItem.rightBarButtonItem = closeButton;
-
->>>>>>> e86977ce
+
     [self presentViewController:navigationController animated:YES completion:nil];
 }
 
@@ -343,7 +292,6 @@
 
 - (CGFloat)tableView:(UITableView *)tableView heightForRowAtIndexPath:(NSIndexPath *)indexPath
 {
-<<<<<<< HEAD
     // There is an ugly bug where the calculated height might be off by 1px, thus, clipping the text
     static CGFloat const NoteCellHeightPadding = 1;
     
@@ -351,20 +299,6 @@
         self.layoutTableViewCell = (NoteTableViewCell *)[tableView dequeueReusableCellWithIdentifier:[NoteTableViewCell layoutIdentifier]];
     }
     [self configureCell:self.layoutTableViewCell atIndexPath:indexPath];
-=======
-    Note *note = [self.resultsController objectAtIndexPath:indexPath];
-
-    BOOL hasDetailView = [self noteHasDetailView:note];
-    if (hasDetailView) {
-        [self showDetailsForNote:note animated:YES];
-    } else {
-        [self.tableView deselectRowAtIndexPath:indexPath animated:YES];
-    }
-
-    if (!note.isRead) {
-        note.unread = @(0);
-        [[ContextManager sharedInstance] saveContext:note.managedObjectContext];
->>>>>>> e86977ce
 
     CGFloat width   = IS_IPAD ? WPTableViewFixedWidth : CGRectGetWidth(self.tableView.bounds);
     CGSize size     = [self.layoutTableViewCell.contentView systemLayoutSizeFittingSize:CGSizeMake(width, 0.0f)];
@@ -440,24 +374,12 @@
 
 - (void)configureCell:(NoteTableViewCell *)cell atIndexPath:(NSIndexPath *)indexPath
 {
-<<<<<<< HEAD
     Notification *note      = [self.resultsController objectAtIndexPath:indexPath];
     cell.attributedSubject  = note.subjectBlock.attributedSubject;
     cell.read               = note.read.boolValue;
     cell.iconURL            = note.iconURL;
     cell.noticon            = note.noticon;
     cell.timestamp          = note.timestampAsDate;
-=======
-    cell.contentProvider = [self.resultsController objectAtIndexPath:indexPath];
-
-    Note *note = [self.resultsController objectAtIndexPath:indexPath];
-    BOOL hasDetailsView = [self noteHasDetailView:note];
-
-    if (!hasDetailsView) {
-        cell.accessoryType  = UITableViewCellAccessoryNone;
-        cell.selectionStyle = UITableViewCellSelectionStyleNone;
-    }
->>>>>>> e86977ce
 }
 
 - (void)syncItems
