--- conflicted
+++ resolved
@@ -83,11 +83,7 @@
 
     NSMutableArray *actionButtons = [NSMutableArray array];
 
-<<<<<<< HEAD
-    if(self.post.isLikesEnabled){
-=======
     if (self.post.isLikesEnabled){
->>>>>>> c9b6ea9b
         [actionButtons addObject:self.likeButton];
     }
 
