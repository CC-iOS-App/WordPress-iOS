#import "BlogListViewController.h"
#import "WordPressAppDelegate.h"
#import "UIImageView+Gravatar.h"
#import "WordPressComApi.h"
#import "LoginViewController.h"
#import "BlogDetailsViewController.h"
#import "WPTableViewCell.h"
#import "WPBlogTableViewCell.h"
#import "ContextManager.h"
#import "Blog.h"
#import "WPAccount.h"
#import "WPTableViewSectionHeaderView.h"
#import "AccountService.h"
#import "BlogService.h"
#import "TodayExtensionService.h"
#import "WPTabBarController.h"
#import "WPFontManager.h"
#import "UILabel+SuggestSize.h"

static NSString *const AddSiteCellIdentifier = @"AddSiteCell";
static NSString *const BlogCellIdentifier = @"BlogCell";
static CGFloat const BLVCHeaderViewLabelPadding = 10.0;
static CGFloat const BLVCSectionHeaderHeightForIPad = 40.0;

@interface BlogListViewController () <UIViewControllerRestoration>

@property (nonatomic, strong) NSFetchedResultsController *resultsController;
@property (nonatomic, strong) UIView *headerView;
@property (nonatomic, strong) UILabel *headerLabel;

@end

@implementation BlogListViewController

+ (UIViewController *)viewControllerWithRestorationIdentifierPath:(NSArray *)identifierComponents coder:(NSCoder *)coder
{
    return [[WPTabBarController sharedInstance] blogListViewController];
}

- (void)dealloc
{
    [[NSNotificationCenter defaultCenter] removeObserver:self];
}

- (id)initWithStyle:(UITableViewStyle)style
{
    self = [super initWithStyle:UITableViewStyleGrouped];
    if (self) {
        self.restorationIdentifier = NSStringFromClass([self class]);
        self.restorationClass = [self class];

        // show 'Switch Site' for the next page's back button
        UIBarButtonItem *backButton = [[UIBarButtonItem alloc] initWithTitle:NSLocalizedString(@"Switch Site", @"")
                                                                       style:UIBarButtonItemStylePlain
                                                                      target:nil
                                                                      action:nil];
        [self.navigationItem setBackBarButtonItem:backButton];
    }
    return self;
}

- (NSString *)modelIdentifierForElementAtIndexPath:(NSIndexPath *)indexPath inView:(UIView *)view
{
    if (!indexPath || !view) {
        return nil;
    }

    // Preserve objectID
    NSManagedObject *managedObject = [self.resultsController objectAtIndexPath:indexPath];
    return [[managedObject.objectID URIRepresentation] absoluteString];
}

- (NSIndexPath *)indexPathForElementWithModelIdentifier:(NSString *)identifier inView:(UIView *)view
{
    if (!identifier || !view) {
        return nil;
    }

    // Map objectID back to indexPath
    NSManagedObjectContext *context = [[ContextManager sharedInstance] mainContext];
    NSManagedObjectID *objectID = [context.persistentStoreCoordinator managedObjectIDForURIRepresentation:[NSURL URLWithString:identifier]];
    if (!objectID) {
        return nil;
    }

    NSError *error = nil;
    NSManagedObject *managedObject = [context existingObjectWithID:objectID error:&error];
    if (error || !managedObject) {
        return nil;
    }

    NSIndexPath *indexPath = [self.resultsController indexPathForObject:managedObject];

    return indexPath;
}

- (void)viewDidLoad
{
    [super viewDidLoad];

    // Remove one-pixel gap resulting from a top-aligned grouped table view
    if (IS_IPHONE) {
        UIEdgeInsets tableInset = [self.tableView contentInset];
        tableInset.top = -1;
        self.tableView.contentInset = tableInset;
    }

    [WPStyleGuide configureColorsForView:self.view andTableView:self.tableView];

    [self.tableView registerClass:[WPTableViewCell class] forCellReuseIdentifier:AddSiteCellIdentifier];
    [self.tableView registerClass:[WPBlogTableViewCell class] forCellReuseIdentifier:BlogCellIdentifier];
    self.tableView.allowsSelectionDuringEditing = YES;
    self.tableView.accessibilityIdentifier = NSLocalizedString(@"Blogs", @"");
    self.editButtonItem.accessibilityIdentifier = NSLocalizedString(@"Edit", @"");

    [self setupHeaderView];
<<<<<<< HEAD
    
    // Trigger the blog sync when loading the view, which should more or less be once when the app launches
    // We could do this on the app delegate, but the blogs list feels like a better place for it.
    NSManagedObjectContext *context = [[ContextManager sharedInstance] newDerivedContext];
    [context performBlock:^{
        AccountService *accountService = [[AccountService alloc] initWithManagedObjectContext:context];
        BlogService *blogService = [[BlogService alloc] initWithManagedObjectContext:context];
        WPAccount *defaultAccount = [accountService defaultWordPressComAccount];

        if (defaultAccount) {
            [blogService syncBlogsForAccount:defaultAccount success:nil failure:nil];
        }
    }];
=======
>>>>>>> 539f929b
}

- (void)viewWillAppear:(BOOL)animated
{
    [super viewWillAppear:animated];

    [self.navigationController setNavigationBarHidden:NO animated:animated];
    self.resultsController.delegate = self;
    [self.resultsController performFetch:nil];
    [self.tableView reloadData];
    [self updateEditButton];
    [self maybeShowNUX];
    [self syncBlogs];
}

- (void)viewWillDisappear:(BOOL)animated
{
    [super viewWillDisappear:animated];
    self.resultsController.delegate = nil;
}

- (void)willAnimateRotationToInterfaceOrientation:(UIInterfaceOrientation)toInterfaceOrientation duration:(NSTimeInterval)duration
{
    [super willAnimateRotationToInterfaceOrientation:toInterfaceOrientation duration:duration];
    if (self.tableView.tableHeaderView == self.headerView) {
        [self updateHeaderSize];

        // this forces the tableHeaderView to resize
        self.tableView.tableHeaderView = self.headerView;
    }
}

- (NSUInteger)numSites
{
    return [[self.resultsController fetchedObjects] count];
}

- (NSUInteger)numberOfHideableBlogs
{
    NSPredicate *predicate = [self fetchRequestPredicateForHideableBlogs];
    NSArray *dotComSites = [[self.resultsController fetchedObjects] filteredArrayUsingPredicate:predicate];
    return [dotComSites count];
}

- (void)updateEditButton
{
    if ([self numberOfHideableBlogs] > 0) {
        self.navigationItem.leftBarButtonItem = self.editButtonItem;
    } else {
        self.navigationItem.leftBarButtonItem = nil;
    }
}

- (void)maybeShowNUX
{
    if ([self numSites] > 0) {
        return;
    }
    NSManagedObjectContext *context = [[ContextManager sharedInstance] mainContext];
    AccountService *accountService = [[AccountService alloc] initWithManagedObjectContext:context];
    WPAccount *defaultAccount = [accountService defaultWordPressComAccount];
    if (!defaultAccount) {
        [WPAnalytics track:WPAnalyticsStatLogout];
        [[WordPressAppDelegate sharedInstance] showWelcomeScreenIfNeededAnimated:YES];
    }
}

- (void)syncBlogs
{
    NSManagedObjectContext *context = [[ContextManager sharedInstance] newDerivedContext];
    [context performBlock:^{
        AccountService *accountService = [[AccountService alloc] initWithManagedObjectContext:context];
        BlogService *blogService = [[BlogService alloc] initWithManagedObjectContext:context];
        WPAccount *defaultAccount = [accountService defaultWordPressComAccount];

        if (defaultAccount) {
            [blogService syncBlogsForAccount:defaultAccount success:nil failure:nil];
        }
    }];
}

#pragma mark - Header methods

- (void)setupHeaderView
{
    self.headerView = [[UIView alloc] initWithFrame:CGRectZero];

    self.headerLabel = [[UILabel alloc] initWithFrame:CGRectZero];
    self.headerLabel.numberOfLines = 0;
    self.headerLabel.textAlignment = NSTextAlignmentCenter;
    self.headerLabel.textColor = [WPStyleGuide allTAllShadeGrey];
    self.headerLabel.font = [WPFontManager openSansRegularFontOfSize:14.0];
    self.headerLabel.text = NSLocalizedString(@"Select which sites will be shown in the site picker.", @"Blog list page edit mode header label");
    [self.headerView addSubview:self.headerLabel];
}

- (void)updateHeaderSize
{
    CGFloat labelWidth = CGRectGetWidth(self.view.bounds) - 2 * BLVCHeaderViewLabelPadding;

    CGSize labelSize = [self.headerLabel suggestSizeForString:self.headerLabel.text width:labelWidth];
    self.headerLabel.frame = CGRectMake(BLVCHeaderViewLabelPadding, BLVCHeaderViewLabelPadding, labelWidth, labelSize.height);
    self.headerView.frame = CGRectMake(0.0, 0.0, CGRectGetWidth(self.view.bounds), labelSize.height + (2 * BLVCHeaderViewLabelPadding));
}

#pragma mark - Public methods

- (BOOL)shouldBypassBlogListViewControllerWhenSelectedFromTabBar
{
    return [self numSites] == 1;
}

- (void)bypassBlogListViewController
{
    if ([self shouldBypassBlogListViewControllerWhenSelectedFromTabBar]) {
        // We do a delay of 0.0 so that way this doesn't kick off until the next run loop.
        [self performSelector:@selector(selectFirstSite) withObject:nil afterDelay:0.0];
    }
}

- (void)selectFirstSite
{
    [self tableView:self.tableView didSelectRowAtIndexPath:[NSIndexPath indexPathForRow:0 inSection:0]];
}

#pragma mark - Notifications

- (void)wordPressComApiDidLogin:(NSNotification *)notification
{
    [self.tableView reloadSections:[NSIndexSet indexSetWithIndex:0] withRowAnimation:UITableViewRowAnimationFade];
}

- (void)wordPressComApiDidLogout:(NSNotification *)notification
{
    [self.tableView reloadSections:[NSIndexSet indexSetWithIndex:0] withRowAnimation:UITableViewRowAnimationFade];
}

#pragma mark - Table view data source

- (NSInteger)numberOfSectionsInTableView:(UITableView *)tableView
{
    // Don't show "Add Site" when editing
    return (self.tableView.isEditing ? 1 : 2);
}

- (NSInteger)tableView:(UITableView *)tableView numberOfRowsInSection:(NSInteger)section
{
    id<NSFetchedResultsSectionInfo> sectionInfo;
    NSInteger numberOfRows = 0;
    if ([self.resultsController sections].count > section) {
        sectionInfo = [[self.resultsController sections] objectAtIndex:section];
        numberOfRows = sectionInfo.numberOfObjects;
    } else {
        // This is for the "Add a Site" row
        numberOfRows = 1;
    }

    return numberOfRows;
}

- (UITableViewCell *)tableView:(UITableView *)tableView cellForRowAtIndexPath:(NSIndexPath *)indexPath
{
    UITableViewCell *cell;
    if ([indexPath isEqual:[self indexPathForAddSite]]) {
        cell = [self.tableView dequeueReusableCellWithIdentifier:AddSiteCellIdentifier];
    } else {
        cell = [self.tableView dequeueReusableCellWithIdentifier:BlogCellIdentifier];
    }

    [self configureCell:cell atIndexPath:indexPath];

    if ([indexPath isEqual:[self indexPathForAddSite]]) {
        [WPStyleGuide configureTableViewActionCell:cell];
    } else {
        [WPStyleGuide configureTableViewSmallSubtitleCell:cell];
    }

    return cell;
}

- (NSString *)tableView:(UITableView *)tableView titleForHeaderInSection:(NSInteger)section
{
    return nil;
}

- (NSString *)tableView:(UITableView *)tableView titleForDeleteConfirmationButtonForRowAtIndexPath:(NSIndexPath *)indexPath
{
    return NSLocalizedString(@"Remove", @"Button label when removing a blog");
}

- (BOOL)tableView:(UITableView *)tableView canEditRowAtIndexPath:(NSIndexPath *)indexPath
{
    return NO;
}

- (NSIndexPath *)indexPathForAddSite
{
    return [NSIndexPath indexPathForRow:0 inSection:1];
}

- (void)configureCell:(UITableViewCell *)cell atIndexPath:(NSIndexPath *)indexPath
{
    cell.textLabel.textAlignment = NSTextAlignmentLeft;
    cell.accessoryType = UITableViewCellAccessoryNone;
    cell.accessoryView = nil;
    cell.imageView.image = nil;

    if ([indexPath isEqual:[self indexPathForAddSite]]) {
        cell.textLabel.text = NSLocalizedString(@"Add a Site", @"");
        cell.selectionStyle = UITableViewCellSelectionStyleBlue;
        cell.textLabel.textAlignment = NSTextAlignmentCenter;
    } else {

        Blog *blog = [self.resultsController objectAtIndexPath:indexPath];
        if ([blog.blogName length] != 0) {
            cell.textLabel.text = blog.blogName;
            cell.detailTextLabel.text = [blog displayURL];
        } else {
            cell.textLabel.text = [blog displayURL];
            cell.detailTextLabel.text = @"";
        }

        [cell.imageView setImageWithSiteIcon:blog.icon];
        if ([self.tableView isEditing] && [blog supports:BlogFeatureVisibility]) {
            UISwitch *visibilitySwitch = [UISwitch new];
            visibilitySwitch.on = blog.visible;
            visibilitySwitch.tag = indexPath.row;
            [visibilitySwitch addTarget:self action:@selector(visibilitySwitchAction:) forControlEvents:UIControlEventValueChanged];
            visibilitySwitch.accessibilityIdentifier = [NSString stringWithFormat:@"Switch-Visibility-%@", blog.blogName];
            cell.accessoryView = visibilitySwitch;

            // Make textLabel light gray if blog is not-visible
            if (!visibilitySwitch.on) {
                [cell.textLabel setTextColor:[WPStyleGuide readGrey]];
            }

        } else {
            cell.accessoryType = UITableViewCellAccessoryDisclosureIndicator;
        }
        cell.selectionStyle = self.tableView.isEditing ? UITableViewCellSelectionStyleNone : UITableViewCellSelectionStyleBlue;
    }
}

- (UIView *)tableView:(UITableView *)tableView viewForHeaderInSection:(NSInteger)section
{
    NSString *title = [self tableView:self.tableView titleForHeaderInSection:section];
    if (title.length > 0) {
        WPTableViewSectionHeaderView *header = [[WPTableViewSectionHeaderView alloc] initWithFrame:CGRectMake(0, 0, CGRectGetWidth(self.view.bounds), 0)];
        header.title = title;
        return header;
    }
    return nil;
}

- (CGFloat)tableView:(UITableView *)tableView heightForHeaderInSection:(NSInteger)section
{
    NSString *title = [self tableView:self.tableView titleForHeaderInSection:section];
    if (title.length > 0) {
        return [WPTableViewSectionHeaderView heightForTitle:title andWidth:CGRectGetWidth(self.view.bounds)];
    }
    // since we show a tableHeaderView while editing, we want to keep the section header short for iPad during edit
    return (IS_IPHONE || self.tableView.isEditing) ? CGFLOAT_MIN : BLVCSectionHeaderHeightForIPad;
}

- (CGFloat)tableView:(UITableView *)tableView heightForFooterInSection:(NSInteger)section
{
    // Use the standard dimension on the last section
    return section == [tableView numberOfSections] - 1 ? UITableViewAutomaticDimension : 0.0;
}

- (void)tableView:(UITableView *)tableView didSelectRowAtIndexPath:(NSIndexPath *)indexPath
{
    [tableView deselectRowAtIndexPath:indexPath animated:YES];

    if ([indexPath isEqual:[self indexPathForAddSite]]) {
        [self setEditing:NO animated:NO];
        LoginViewController *loginViewController = [[LoginViewController alloc] init];
        loginViewController.cancellable = YES;

        NSManagedObjectContext *context = [[ContextManager sharedInstance] mainContext];
        AccountService *accountService = [[AccountService alloc] initWithManagedObjectContext:context];
        WPAccount *defaultAccount = [accountService defaultWordPressComAccount];

        if (!defaultAccount) {
            loginViewController.prefersSelfHosted = YES;
        }
        loginViewController.dismissBlock = ^{
            [self dismissViewControllerAnimated:YES completion:nil];
        };
        UINavigationController *loginNavigationController = [[UINavigationController alloc] initWithRootViewController:loginViewController];
        [self presentViewController:loginNavigationController animated:YES completion:nil];
    } else if (self.tableView.isEditing) {
        UITableViewCell *cell = [tableView cellForRowAtIndexPath:indexPath];
        UISwitch *visibleSwitch = (UISwitch *)cell.accessoryView;
        if (visibleSwitch && [visibleSwitch isKindOfClass:[UISwitch class]]) {
            visibleSwitch.on = !visibleSwitch.on;
            [self visibilitySwitchAction:visibleSwitch];
        }
        return;
    } else {
        NSManagedObjectContext *context = [[ContextManager sharedInstance] mainContext];
        BlogService *blogService = [[BlogService alloc] initWithManagedObjectContext:context];
        Blog *blog = [self.resultsController objectAtIndexPath:indexPath];
        [blogService flagBlogAsLastUsed:blog];

        BlogDetailsViewController *blogDetailsViewController = [[BlogDetailsViewController alloc] init];
        blogDetailsViewController.blog = blog;
        [self.navigationController pushViewController:blogDetailsViewController animated:YES];
    }
}

- (CGFloat)tableView:(UITableView *)tableView heightForRowAtIndexPath:(NSIndexPath *)indexPath
{
    return 54;
}

- (void)setEditing:(BOOL)editing animated:(BOOL)animated
{
    [super setEditing:editing animated:animated];

    if (editing) {
        [self updateHeaderSize];
        self.tableView.tableHeaderView = self.headerView;
    }
    else {
        // setting the table header view to nil creates extra space, empty view is a way around that
        self.tableView.tableHeaderView = [[UIView alloc] initWithFrame:CGRectMake(0, 0, 0, CGFLOAT_MIN)];
    }

    // Animate view to editing mode
    __block UIView *snapshot;
    if (animated) {
        snapshot = [self.view snapshotViewAfterScreenUpdates:NO];
        snapshot.frame = [self.view convertRect:self.view.frame fromView:self.view.superview];
        [self.view addSubview:snapshot];
    }

    // Update results controller to show hidden blogs
    [self updateFetchRequest];

    if (animated) {
        [UIView animateWithDuration:0.2 animations:^{
            snapshot.alpha = 0.0;
        } completion:^(BOOL finished) {
            [snapshot removeFromSuperview];
            snapshot = nil;
        }];
    }
}

- (void)visibilitySwitchAction:(id)sender
{
    UISwitch *switcher = (UISwitch *)sender;
    Blog *blog = [self.resultsController objectAtIndexPath:[NSIndexPath indexPathForRow:switcher.tag inSection:0]];
    if (switcher.on != blog.visible) {
        blog.visible = switcher.on;
        [[ContextManager sharedInstance] saveContext:blog.managedObjectContext];
    }
}

#pragma mark - NSFetchedResultsController

- (NSFetchedResultsController *)resultsController
{
    if (_resultsController) {
        return _resultsController;
    }

    NSManagedObjectContext *moc = [[ContextManager sharedInstance] mainContext];
    NSFetchRequest *fetchRequest = [NSFetchRequest fetchRequestWithEntityName:@"Blog"];
    [fetchRequest setSortDescriptors:@[[NSSortDescriptor sortDescriptorWithKey:@"blogName" ascending:YES selector:@selector(localizedCaseInsensitiveCompare:)]]];
    [fetchRequest setPredicate:[self fetchRequestPredicate]];

    _resultsController = [[NSFetchedResultsController alloc]
                          initWithFetchRequest:fetchRequest
                          managedObjectContext:moc
                          sectionNameKeyPath:nil
                          cacheName:nil];
    _resultsController.delegate = self;

    NSError *error = nil;
    if (![_resultsController performFetch:&error]) {
        DDLogError(@"Couldn't fetch sites: %@", [error localizedDescription]);
        _resultsController = nil;
    }
    return _resultsController;
}

- (NSPredicate *)fetchRequestPredicate
{
    if ([self.tableView isEditing]) {
        return [self fetchRequestPredicateForHideableBlogs];
    }

    return [NSPredicate predicateWithFormat:@"visible = YES"];
}

- (NSPredicate *)fetchRequestPredicateForHideableBlogs
{
    /*
     -[Blog supports:BlogFeatureVisibility] should match this, but the logic needs
     to be duplicated because core data can't take block predicates.
     */
    NSManagedObjectContext *context = [[ContextManager sharedInstance] mainContext];
    AccountService *accountService = [[AccountService alloc] initWithManagedObjectContext:context];
    WPAccount *defaultAccount = [accountService defaultWordPressComAccount];

    return [NSPredicate predicateWithFormat:@"account = %@", defaultAccount];
}

- (void)updateFetchRequest
{
    self.resultsController.fetchRequest.predicate = [self fetchRequestPredicate];

    NSError *error = nil;
    if (![self.resultsController performFetch:&error]) {
        DDLogError(@"Couldn't fetch sites: %@", [error localizedDescription]);
    }

    [self.tableView reloadData];
}

- (void)controllerDidChangeContent:(NSFetchedResultsController *)controller
{
    [self.tableView reloadData];
    [self updateEditButton];
    [self maybeShowNUX];
}

@end<|MERGE_RESOLUTION|>--- conflicted
+++ resolved
@@ -114,22 +114,6 @@
     self.editButtonItem.accessibilityIdentifier = NSLocalizedString(@"Edit", @"");
 
     [self setupHeaderView];
-<<<<<<< HEAD
-    
-    // Trigger the blog sync when loading the view, which should more or less be once when the app launches
-    // We could do this on the app delegate, but the blogs list feels like a better place for it.
-    NSManagedObjectContext *context = [[ContextManager sharedInstance] newDerivedContext];
-    [context performBlock:^{
-        AccountService *accountService = [[AccountService alloc] initWithManagedObjectContext:context];
-        BlogService *blogService = [[BlogService alloc] initWithManagedObjectContext:context];
-        WPAccount *defaultAccount = [accountService defaultWordPressComAccount];
-
-        if (defaultAccount) {
-            [blogService syncBlogsForAccount:defaultAccount success:nil failure:nil];
-        }
-    }];
-=======
->>>>>>> 539f929b
 }
 
 - (void)viewWillAppear:(BOOL)animated
