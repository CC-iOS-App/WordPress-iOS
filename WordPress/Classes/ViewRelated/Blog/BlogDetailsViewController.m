#import "BlogDetailsViewController.h"

#import "AccountService.h"
#import "BlogService.h"
#import "BlogDetailHeaderView.h"
#import "CommentsViewController.h"
#import "ContextManager.h"
#import "ReachabilityUtils.h"
#import "SiteSettingsViewController.h"
#import "SharingViewController.h"
#import "StatsViewController.h"
#import "WPAccount.h"
#import "WPAppAnalytics.h"
#import "WPGUIConstants.h"
#import "WPStyleGuide+ReadableMargins.h"
#import "WPTableViewCell.h"
#import "WPTableViewSectionHeaderFooterView.h"
#import "WPWebViewController.h"
#import "WordPress-Swift.h"
#import "UIViewController+SizeClass.h"

@import Gridicons;

static NSString *const BlogDetailsCellIdentifier = @"BlogDetailsCell";
static NSString *const BlogDetailsPlanCellIdentifier = @"BlogDetailsPlanCell";

NSString * const WPBlogDetailsRestorationID = @"WPBlogDetailsID";
NSString * const WPBlogDetailsBlogKey = @"WPBlogDetailsBlogKey";
NSInteger const BlogDetailHeaderViewHorizontalMarginiPhone = 15;
NSInteger const BlogDetailHeaderViewVerticalMargin = 18;
NSString * const BlogDetailAccountHideViewAdminTimeZone = @"GMT";
NSInteger const BlogDetailAccountHideViewAdminYear = 2015;
NSInteger const BlogDetailAccountHideViewAdminMonth = 9;
NSInteger const BlogDetailAccountHideViewAdminDay = 7;


#pragma mark - Helper Classes for Blog Details view model.

@interface BlogDetailsRow : NSObject

@property (nonatomic, strong) NSString *title;
@property (nonatomic, strong) NSString *identifier;
@property (nonatomic, strong) UIImage *image;
@property (nonatomic, strong) NSString *detail;
@property (nonatomic, copy) void (^callback)();

@end

@implementation BlogDetailsRow

- (instancetype)initWithTitle:(NSString * __nonnull)title
                        image:(UIImage * __nonnull)image
                     callback:(void(^)())callback
{
    return [self initWithTitle:title
                    identifier:BlogDetailsCellIdentifier
                         image:image
                      callback:callback];
}

- (instancetype)initWithTitle:(NSString * __nonnull)title
                   identifier:(NSString * __nonnull)identifier 
                        image:(UIImage * __nonnull)image
                     callback:(void(^)())callback
{
    self = [super init];
    if (self) {
        _title = title;
        _image = [image imageWithRenderingMode:UIImageRenderingModeAlwaysTemplate];
        _callback = callback;
        _identifier = identifier;
    }
    return self;
}

@end

@interface BlogDetailsSection : NSObject

@property (nonatomic, strong) NSString *title;
@property (nonatomic, strong) NSArray *rows;

@end

@implementation BlogDetailsSection
- (instancetype)initWithTitle:(NSString *)title andRows:(NSArray *)rows
{
    self = [super init];
    if (self) {
        _title = title;
        _rows = rows;
    }
    return self;
}
@end

#pragma mark -

@interface BlogDetailsViewController () <UIActionSheetDelegate, UIAlertViewDelegate>

@property (nonatomic, strong) BlogDetailHeaderView *headerView;
@property (nonatomic, strong) NSArray *headerViewHorizontalConstraints;
@property (nonatomic, strong) NSArray *tableSections;

@end

@implementation BlogDetailsViewController

+ (UIViewController *)viewControllerWithRestorationIdentifierPath:(NSArray *)identifierComponents coder:(NSCoder *)coder
{
    NSString *blogID = [coder decodeObjectForKey:WPBlogDetailsBlogKey];
    if (!blogID) {
        return nil;
    }

    NSManagedObjectContext *context = [[ContextManager sharedInstance] mainContext];
    NSManagedObjectID *objectID = [context.persistentStoreCoordinator managedObjectIDForURIRepresentation:[NSURL URLWithString:blogID]];
    if (!objectID) {
        return nil;
    }

    NSError *error = nil;
    Blog *restoredBlog = (Blog *)[context existingObjectWithID:objectID error:&error];
    if (error || !restoredBlog) {
        return nil;
    }

    BlogDetailsViewController *viewController = [[self alloc] initWithStyle:UITableViewStyleGrouped];
    viewController.blog = restoredBlog;

    return viewController;
}


#pragma mark = Lifecycle Methods

- (void)dealloc
{
    [[NSNotificationCenter defaultCenter] removeObserver:self];
}

- (id)initWithStyle:(UITableViewStyle)style
{
    self = [super initWithStyle:UITableViewStyleGrouped];
    if (self) {
        self.restorationIdentifier = WPBlogDetailsRestorationID;
        self.restorationClass = [self class];
    }
    return self;
}

- (void)encodeRestorableStateWithCoder:(NSCoder *)coder
{
    [coder encodeObject:[[self.blog.objectID URIRepresentation] absoluteString] forKey:WPBlogDetailsBlogKey];
    [super encodeRestorableStateWithCoder:coder];
}

- (void)viewDidLoad
{
    [super viewDidLoad];

    [WPStyleGuide resetReadableMarginsForTableView:self.tableView];
    [WPStyleGuide configureColorsForView:self.view andTableView:self.tableView];
    
    [self.tableView registerClass:[WPTableViewCell class] forCellReuseIdentifier:BlogDetailsCellIdentifier];
    [self.tableView registerClass:[WPTableViewCellValue1 class] forCellReuseIdentifier:BlogDetailsPlanCellIdentifier];

    __weak __typeof(self) weakSelf = self;
    NSManagedObjectContext *context = [[ContextManager sharedInstance] mainContext];
    BlogService *blogService = [[BlogService alloc] initWithManagedObjectContext:context];
    [blogService syncBlog:_blog completionHandler:^() {
        [weakSelf configureTableViewData];
        [weakSelf.tableView reloadData];
    }];
    if (self.blog.account && !self.blog.account.userID) {
        // User's who upgrade may not have a userID recorded.
        AccountService *acctService = [[AccountService alloc] initWithManagedObjectContext:context];
        [acctService updateUserDetailsForAccount:self.blog.account success:nil failure:nil];
    }

    [[NSNotificationCenter defaultCenter] addObserver:self
                                             selector:@selector(handleDataModelChange:)
                                                 name:NSManagedObjectContextObjectsDidChangeNotification
                                               object:context];

    [self configureBlogDetailHeader];
    [self.headerView setBlog:_blog];
}

- (void)viewWillAppear:(BOOL)animated
{
    [super viewWillAppear:animated];

    [self.headerView setBlog:self.blog];
    [self updateHeaderViewConstraintsForTraitCollection:self.traitCollection];

    // Configure and reload table data when appearing to ensure pending comment count is updated
    [self configureTableViewData];
    [self.tableView reloadData];
}

- (void)willTransitionToTraitCollection:(UITraitCollection *)newCollection withTransitionCoordinator:(id<UIViewControllerTransitionCoordinator>)coordinator
{
    [super willTransitionToTraitCollection:newCollection withTransitionCoordinator:coordinator];

    [coordinator animateAlongsideTransition:^(id<UIViewControllerTransitionCoordinatorContext>  _Nonnull context) {
        [self updateHeaderViewConstraintsForTraitCollection:newCollection];
    } completion:nil];
}


#pragma mark - Data Model setup


- (void)configureTableViewData
{
    NSMutableArray *marr = [NSMutableArray array];
    [marr addObject:[self generalSectionViewModel]];
    [marr addObject:[self publishTypeSectionViewModel]];
    if ([self.blog supports:BlogFeatureThemeBrowsing]) {
        [marr addObject:[self appearanceSectionViewModel]];
    }
    [marr addObject:[self configurationSectionViewModel]];

    // Assign non mutable copy.
    self.tableSections = [NSArray arrayWithArray:marr];
}

- (BlogDetailsSection *)generalSectionViewModel
{
    __weak __typeof(self) weakSelf = self;
    NSMutableArray *rows = [NSMutableArray array];
    [rows addObject:[[BlogDetailsRow alloc] initWithTitle:NSLocalizedString(@"View Site", @"Action title. Opens the user's site in an in-app browser")
                                                    image:[Gridicon iconOfType:GridiconTypeHouse]
                                                 callback:^{
                                                     [weakSelf showViewSite];
                                                 }]];

    if ([self shouldShowWPAdminRow]) {
        [rows addObject:[[BlogDetailsRow alloc] initWithTitle:NSLocalizedString(@"WP Admin", @"Action title. Noun. Opens the user's WordPress Admin in an external browser.")
                                                        image:[Gridicon iconOfType:GridiconTypeMySites]
                                                     callback:^{
                                                         [weakSelf showViewAdmin];
                                                     }]];
    }

    [rows addObject:[[BlogDetailsRow alloc] initWithTitle:NSLocalizedString(@"Stats", @"Noun. Abbv. of Statistics. Links to a blog's Stats screen.")
                                                    image:[Gridicon iconOfType:GridiconTypeStatsAlt]
                                                 callback:^{
                                                     [weakSelf showStats];
                                                 }]];

    if ([Feature enabled:FeatureFlagPlans] && [self.blog supports:BlogFeaturePlans]) {
        BlogDetailsRow *row = [[BlogDetailsRow alloc] initWithTitle:NSLocalizedString(@"Plans", @"Action title. Noun. Links to a blog's Plans screen.")
                                                         identifier:BlogDetailsPlanCellIdentifier
                                                              image:[Gridicon iconOfType:GridiconTypeClipboard]
                                                           callback:^{
                                                               [weakSelf showPlans];
                                                           }];

        row.detail = self.blog.planTitle;

        [rows addObject:row];
    }
    
    return [[BlogDetailsSection alloc] initWithTitle:nil andRows:rows];
}

- (BlogDetailsSection *)publishTypeSectionViewModel
{
    __weak __typeof(self) weakSelf = self;
    NSMutableArray *rows = [NSMutableArray array];
    [rows addObject:[[BlogDetailsRow alloc] initWithTitle:NSLocalizedString(@"Blog Posts", @"Noun. Title. Links to the blog's Posts screen.")
                                                    image:[Gridicon iconOfType:GridiconTypePosts]
                                                 callback:^{
                                                     [weakSelf showPostList];
                                                 }]];

    [rows addObject:[[BlogDetailsRow alloc] initWithTitle:NSLocalizedString(@"Pages", @"Noun. Title. Links to the blog's Pages screen.")
                                                    image:[Gridicon iconOfType:GridiconTypePages]
                                                 callback:^{
                                                     [weakSelf showPageList];
                                                 }]];

    BlogDetailsRow *row = [[BlogDetailsRow alloc] initWithTitle:NSLocalizedString(@"Comments", @"Noun. Title. Links to the blog's Comments screen.")
                                                          image:[Gridicon iconOfType:GridiconTypeComment]
                                                       callback:^{
                                                           [weakSelf showComments];
                                                       }];
    NSUInteger numberOfPendingComments = [self.blog numberOfPendingComments];
    if (numberOfPendingComments > 0) {
        row.detail = [NSString stringWithFormat:@"%d", numberOfPendingComments];
    }
    [rows addObject:row];

    NSString *title = NSLocalizedString(@"Publish", @"Section title for the publish table section in the blog details screen");
    return [[BlogDetailsSection alloc] initWithTitle:title andRows:rows];
}

- (BlogDetailsSection *)appearanceSectionViewModel
{
    __weak __typeof(self) weakSelf = self;
    NSMutableArray *rows = [NSMutableArray array];
    [rows addObject:[[BlogDetailsRow alloc] initWithTitle:NSLocalizedString(@"Themes", @"Themes option in the blog details")
                                                    image:[Gridicon iconOfType:GridiconTypeThemes]
                                                 callback:^{
                                                     [weakSelf showThemes];
                                                 }]];

    NSString *title =NSLocalizedString(@"Personalize", @"Section title for the personalize table section in the blog details screen.");
    return [[BlogDetailsSection alloc] initWithTitle:title andRows:rows];
}

- (BlogDetailsSection *)configurationSectionViewModel
{
    __weak __typeof(self) weakSelf = self;
    NSMutableArray *rows = [NSMutableArray array];

    if ([self.blog supports:BlogFeatureSharing]) {
        [rows addObject:[[BlogDetailsRow alloc] initWithTitle:NSLocalizedString(@"Sharing", @"Noun. Title. Links to a blog's sharing options.")
                                                        image:[Gridicon iconOfType:GridiconTypeShare]
                                                     callback:^{
                                                         [weakSelf showSharing];
                                                     }]];
    }

    if ([Feature enabled:FeatureFlagPeople] && [self.blog supports:BlogFeaturePeople]) {
        [rows addObject:[[BlogDetailsRow alloc] initWithTitle:NSLocalizedString(@"People", @"Noun. Title. Links to the people management feature.")
                                                        image:[Gridicon iconOfType:GridiconTypeUser]
                                                     callback:^{
                                                         [weakSelf showPeople];
                                                     }]];
    }

    if ([Feature enabled:FeatureFlagDomains] && [self.blog supports:BlogFeatureDomains]) {
        [rows addObject:[[BlogDetailsRow alloc] initWithTitle:NSLocalizedString(@"Domains", @"Noun. Title. Links to the domain purchase / management feature.")
                                                        image:[Gridicon iconOfType:GridiconTypeDomains]
                                                     callback:^{
                                                         [weakSelf showDomains];
                                                     }]];
    }

    [rows addObject:[[BlogDetailsRow alloc] initWithTitle:NSLocalizedString(@"Settings", @"Noun. Title. Links to the blog's Settings screen.")
                                                    image:[Gridicon iconOfType:GridiconTypeCog]
                                                 callback:^{
                                                     [weakSelf showSettings];
                                                 }]];

    NSString *title = NSLocalizedString(@"Configure", @"Section title for the configure table section in the blog details screen");
    return [[BlogDetailsSection alloc] initWithTitle:title andRows:rows];
}


#pragma mark - Configuration

- (void)configureBlogDetailHeader
{
    // Wrapper view
    UIView *headerWrapper = [[UIView alloc] initWithFrame:CGRectMake(0.0, 0.0, CGRectGetWidth(self.view.bounds), BlogDetailHeaderViewBlavatarSize + BlogDetailHeaderViewVerticalMargin * 2)];
    self.tableView.tableHeaderView = headerWrapper;

    // Blog detail header view
    self.headerView = [[BlogDetailHeaderView alloc] initWithFrame:CGRectMake(0.0, 0.0, CGRectGetWidth(self.view.bounds), BlogDetailHeaderViewBlavatarSize)];
    self.headerView.translatesAutoresizingMaskIntoConstraints = NO;
    [headerWrapper addSubview:self.headerView];

    NSDictionary *views = NSDictionaryOfVariableBindings(_headerView);
    NSDictionary *metrics = @{@"verticalMargin": @(BlogDetailHeaderViewVerticalMargin)};

    // Constrain the headerView vertically
    [headerWrapper addConstraints:[NSLayoutConstraint constraintsWithVisualFormat:@"V:|-(verticalMargin)-[_headerView]-(verticalMargin)-|"
                                                                          options:0
                                                                          metrics:metrics
                                                                            views:views]];
}

- (void)updateHeaderViewConstraintsForTraitCollection:(UITraitCollection *)traitCollection
{
    UIView *headerWrapper = self.tableView.tableHeaderView;

    // We only remove the constraints we've added, not the view's autoresizing constraints
    [headerWrapper removeConstraints:self.headerViewHorizontalConstraints];

    if (traitCollection.horizontalSizeClass == UIUserInterfaceSizeClassCompact || traitCollection.userInterfaceIdiom == UIUserInterfaceIdiomPhone) {
        NSDictionary *views = NSDictionaryOfVariableBindings(_headerView);
        NSDictionary *metrics = @{@"horizontalMargin": @(BlogDetailHeaderViewHorizontalMarginiPhone)};

        self.headerViewHorizontalConstraints = [NSLayoutConstraint constraintsWithVisualFormat:@"|-(horizontalMargin)-[_headerView]-(horizontalMargin)-|"
                                                                                       options:0
                                                                                       metrics:metrics
                                                                                         views:views];
    } else {
        NSMutableArray *constraints = [NSMutableArray new];

        CGFloat headerWidth = WPTableViewFixedWidth;
        [constraints addObject:[self.headerView.widthAnchor constraintEqualToConstant:headerWidth]];

        // Center the headerView inside the wrapper
        [constraints addObject:[self.headerView.centerXAnchor constraintEqualToAnchor:headerWrapper.centerXAnchor]];

        self.headerViewHorizontalConstraints = [constraints copy];
    }

    [headerWrapper addConstraints:self.headerViewHorizontalConstraints];
    [headerWrapper layoutIfNeeded];
}


#pragma mark - Table view data source

- (NSInteger)numberOfSectionsInTableView:(UITableView *)tableView
{
    return self.tableSections.count;
}

- (NSInteger)tableView:(UITableView *)tableView numberOfRowsInSection:(NSInteger)section
{
    BlogDetailsSection *detailSection = [self.tableSections objectAtIndex:section];
    return [detailSection.rows count];
}

- (void)configureCell:(UITableViewCell *)cell atIndexPath:(NSIndexPath *)indexPath
{
    BlogDetailsSection *section = [self.tableSections objectAtIndex:indexPath.section];
    BlogDetailsRow *row = [section.rows objectAtIndex:indexPath.row];
    cell.textLabel.text = row.title;
    cell.detailTextLabel.text = row.detail;
    cell.imageView.image = row.image;
}

- (UITableViewCell *)tableView:(UITableView *)tableView cellForRowAtIndexPath:(NSIndexPath *)indexPath
{
    BlogDetailsSection *section = [self.tableSections objectAtIndex:indexPath.section];
    BlogDetailsRow *row = [section.rows objectAtIndex:indexPath.row];
    UITableViewCell *cell = [tableView dequeueReusableCellWithIdentifier:row.identifier];
    cell.accessoryType = UITableViewCellAccessoryDisclosureIndicator;
    cell.textLabel.textAlignment = NSTextAlignmentLeft;
    cell.imageView.tintColor = [WPStyleGuide greyLighten10];
    [WPStyleGuide configureTableViewCell:cell];
    [self configureCell:cell atIndexPath:indexPath];

    return cell;
}

- (void)tableView:(UITableView *)tableView didSelectRowAtIndexPath:(NSIndexPath *)indexPath
{
    [tableView deselectRowAtIndexPath:indexPath animated:YES];

    BlogDetailsSection *section = [self.tableSections objectAtIndex:indexPath.section];
    BlogDetailsRow *row = [section.rows objectAtIndex:indexPath.row];
    row.callback();
}

- (CGFloat)tableView:(UITableView *)tableView heightForRowAtIndexPath:(NSIndexPath *)indexPath
{
    return WPTableViewDefaultRowHeight;
}

- (CGFloat)tableView:(UITableView *)tableView heightForHeaderInSection:(NSInteger)section
{
    NSString *title = [self tableView:self.tableView titleForHeaderInSection:section];
    return [WPTableViewSectionHeaderFooterView heightForHeader:title width:CGRectGetWidth(self.view.bounds)];
}

- (UIView *)tableView:(UITableView *)tableView viewForHeaderInSection:(NSInteger)section
{
    NSString *title = [self tableView:self.tableView titleForHeaderInSection:section];
    if (title.length == 0) {
        return nil;
    }

    WPTableViewSectionHeaderFooterView *header = [[WPTableViewSectionHeaderFooterView alloc] initWithReuseIdentifier:nil style:WPTableViewSectionStyleHeader];
    header.title = title;
    return header;
}

- (NSString *)tableView:(UITableView *)tableView titleForHeaderInSection:(NSInteger)section
{
    BlogDetailsSection *detailSection = [self.tableSections objectAtIndex:section];
    return detailSection.title;
}

#pragma mark - Private methods

- (void)showComments
{
    [WPAppAnalytics track:WPAnalyticsStatOpenedComments withBlog:self.blog];
    CommentsViewController *controller = [[CommentsViewController alloc] initWithStyle:UITableViewStyleGrouped];
    controller.blog = self.blog;
    
    UINavigationController *navController = [[UINavigationController alloc] initWithRootViewController:controller];
    [self showDetailViewController:navController sender:nil];
}

- (void)showPostList
{
    [WPAppAnalytics track:WPAnalyticsStatOpenedPosts withBlog:self.blog];
    PostListViewController *controller = [PostListViewController controllerWithBlog:self.blog];
    UINavigationController *navController = [[UINavigationController alloc] initWithRootViewController:controller];
    [self showDetailViewController:navController sender:nil];
}

- (void)showPageList
{
    [WPAppAnalytics track:WPAnalyticsStatOpenedPages withBlog:self.blog];
    PageListViewController *controller = [PageListViewController controllerWithBlog:self.blog];
    UINavigationController *navController = [[UINavigationController alloc] initWithRootViewController:controller];
    [self showDetailViewController:navController sender:nil];
}

- (void)showPeople
{
    // TODO(@koke, 2015-11-02): add analytics
<<<<<<< HEAD
    PeopleViewController *controller = [[UIStoryboard storyboardWithName:@"People" bundle:nil] instantiateInitialViewController];
    controller.blog = self.blog;
    UINavigationController *navController = [[UINavigationController alloc] initWithRootViewController:controller];
    [self showDetailViewController:navController sender:nil];
=======
    PeopleViewController *controller = [PeopleViewController controllerWithBlog:self.blog];
    [self.navigationController pushViewController:controller animated:YES];
>>>>>>> cb02cc20
}

- (void)showPlans
{
    [WPAppAnalytics track:WPAnalyticsStatOpenedPlans];
    PlanListViewController *controller = [[PlanListViewController alloc] initWithBlog:self.blog];
    UINavigationController *navController = [[UINavigationController alloc] initWithRootViewController:controller];
    [self showDetailViewController:navController sender:nil];
}

- (void)showDomains
{
    // TODO(@frosty, 2016-04-01): add analytics
    DomainsListViewController *controller = [DomainsListViewController controllerWithBlog:self.blog];
    [self.navigationController pushViewController:controller animated:YES];
}

- (void)showSettings
{
    [WPAppAnalytics track:WPAnalyticsStatOpenedSiteSettings withBlog:self.blog];
    SiteSettingsViewController *controller = [[SiteSettingsViewController alloc] initWithBlog:self.blog];
    UINavigationController *navController = [[UINavigationController alloc] initWithRootViewController:controller];
    [self showDetailViewController:navController sender:nil];
}

- (void)showSharing
{
    UIViewController *controller;
    if (![self.blog supportsPublicize]) {
        // if publicize is disabled, show the sharing buttons settings.
        controller = [[SharingButtonsViewController alloc] initWithBlog:self.blog];

    } else {
        controller = [[SharingViewController alloc] initWithBlog:self.blog];
    }

    [WPAppAnalytics track:WPAnalyticsStatOpenedSharingManagement withBlog:self.blog];
    UINavigationController *navController = [[UINavigationController alloc] initWithRootViewController:controller];
    [self showDetailViewController:navController sender:nil];
}

- (void)showStats
{
    [WPAppAnalytics track:WPAnalyticsStatStatsAccessed withBlog:self.blog];
    StatsViewController *controller = [StatsViewController new];
    controller.blog = self.blog;
    UINavigationController *navController = [[UINavigationController alloc] initWithRootViewController:controller];
    [self showDetailViewController:navController sender:nil];
}

- (void)showThemes
{
    [WPAppAnalytics track:WPAnalyticsStatThemesAccessedThemeBrowser withBlog:self.blog];
    ThemeBrowserViewController *controller = [ThemeBrowserViewController browserWithBlog:self.blog];
    UINavigationController *navController = [[UINavigationController alloc] initWithRootViewController:controller];
    [self showDetailViewController:navController sender:nil];
}

- (void)showViewSite
{
    [WPAppAnalytics track:WPAnalyticsStatOpenedViewSite withBlog:self.blog];
    NSURL *targetURL = [NSURL URLWithString:self.blog.homeURL];
    WPWebViewController *webViewController = [WPWebViewController webViewControllerWithURL:targetURL];
    webViewController.authToken = self.blog.authToken;
    webViewController.username = self.blog.usernameForSite;
    webViewController.password = self.blog.password;
    webViewController.wpLoginURL = [NSURL URLWithString:self.blog.loginUrl];

    UINavigationController *navController = [[UINavigationController alloc] initWithRootViewController:webViewController];
    
    if ([self.tabBarController isViewHorizontallyCompact]) {
        [self presentViewController:navController animated:YES completion:nil];
    } else {
        [self showDetailViewController:navController sender:nil];
    }
}

- (void)showViewAdmin
{
    if (![ReachabilityUtils isInternetReachable]) {
        [ReachabilityUtils showAlertNoInternetConnection];
        return;
    }

    [WPAppAnalytics track:WPAnalyticsStatOpenedViewAdmin withBlog:self.blog];

    NSString *dashboardUrl = [self.blog.xmlrpc stringByReplacingOccurrencesOfString:@"xmlrpc.php" withString:@"wp-admin/"];
    [[UIApplication sharedApplication] openURL:[NSURL URLWithString:dashboardUrl]];
}

- (BOOL)shouldShowWPAdminRow
{
    return !self.blog.isHostedAtWPcom || [self wasAccountCreateBeforeHideViewAdminDate];
}

- (BOOL)wasAccountCreateBeforeHideViewAdminDate
{
    NSDate *hideViewAdminDate = [self hideViewAdminDate];
    WPAccount *account = self.blog.account;
    
    return [account.dateCreated compare:hideViewAdminDate] == NSOrderedAscending;
}

- (NSDate *)hideViewAdminDate
{
    NSCalendar *calendar = [[NSCalendar alloc] initWithCalendarIdentifier:NSCalendarIdentifierGregorian];
    calendar.timeZone = [NSTimeZone timeZoneWithName:BlogDetailAccountHideViewAdminTimeZone];
    
    NSDateComponents *hideAdminDateComponents = [NSDateComponents new];
    hideAdminDateComponents.year = BlogDetailAccountHideViewAdminYear;
    hideAdminDateComponents.month = BlogDetailAccountHideViewAdminMonth;
    hideAdminDateComponents.day = BlogDetailAccountHideViewAdminDay;
    
    return [calendar dateFromComponents:hideAdminDateComponents];
}


#pragma mark - Notification handlers

- (void)handleDataModelChange:(NSNotification *)note
{
    NSSet *deletedObjects = note.userInfo[NSDeletedObjectsKey];
    if ([deletedObjects containsObject:self.blog]) {
        [self.navigationController popToRootViewControllerAnimated:NO];
    }

    NSSet *updatedObjects = note.userInfo[NSUpdatedObjectsKey];
    if ([updatedObjects containsObject:self.blog]) {
        self.navigationItem.title = self.blog.settings.name;
        [self.tableView reloadData];
    }
}

@end<|MERGE_RESOLUTION|>--- conflicted
+++ resolved
@@ -511,15 +511,8 @@
 - (void)showPeople
 {
     // TODO(@koke, 2015-11-02): add analytics
-<<<<<<< HEAD
-    PeopleViewController *controller = [[UIStoryboard storyboardWithName:@"People" bundle:nil] instantiateInitialViewController];
-    controller.blog = self.blog;
-    UINavigationController *navController = [[UINavigationController alloc] initWithRootViewController:controller];
-    [self showDetailViewController:navController sender:nil];
-=======
     PeopleViewController *controller = [PeopleViewController controllerWithBlog:self.blog];
     [self.navigationController pushViewController:controller animated:YES];
->>>>>>> cb02cc20
 }
 
 - (void)showPlans
