// 
//  Media.m
//  WordPress
//
//  Created by Chris Boyd on 6/23/10.
//  
//

#import "Media.h"
#import "UIImage+Resize.h"
#import "NSString+Helpers.h"
#import "AFHTTPRequestOperation.h"
#import "ContextManager.h"

@interface Media (PrivateMethods)

- (void)xmlrpcUploadWithSuccess:(void (^)())success failure:(void (^)(NSError *error))failure;
- (void)xmlrpcDeleteWithSuccess:(void (^)())success failure:(void (^)(NSError *error))failure;
- (void)xmlrpcUpdateWithSuccess:(void (^)())success failure:(void (^)(NSError *error))failure;

@end

@implementation Media {
    AFHTTPRequestOperation *_uploadOperation;
}

@dynamic mediaID;
@dynamic mediaType;
@dynamic remoteURL;
@dynamic localURL;
@dynamic shortcode;
@dynamic width;
@dynamic length;
@dynamic title;
@dynamic thumbnail;
@dynamic height;
@dynamic filename;
@dynamic filesize;
@dynamic orientation;
@dynamic creationDate;
@dynamic blog;
@dynamic posts;
@dynamic remoteStatusNumber;
@dynamic caption;
@dynamic desc;

@synthesize isUnattached;

+ (Media *)newMediaForPost:(AbstractPost *)post {
    Media *media = [NSEntityDescription insertNewObjectForEntityForName:@"Media" inManagedObjectContext:post.managedObjectContext];
    media.blog = post.blog;
    media.posts = [NSMutableSet setWithObject:post];
<<<<<<< HEAD
    media.remoteStatus = MediaRemoteStatusLocal;
    return media;
}

+ (Media *)newMediaForBlog:(Blog *)blog withContext:(NSManagedObjectContext *)context {
    Blog *contextBlog = blog;
    if (blog.managedObjectContext != context) {
        contextBlog = (Blog *)[context objectWithID:blog.objectID];
    }
    
    Media *media = [NSEntityDescription insertNewObjectForEntityForName:NSStringFromClass(self.class) inManagedObjectContext:context];
    media.blog = contextBlog;
    media.mediaID = @([[NSDate date] timeIntervalSince1970]);
    media.remoteStatus = MediaRemoteStatusLocal;
=======
>>>>>>> 3a2d7fac
    return media;
}

+ (Media *)createOrReplaceMediaFromJSON:(NSDictionary *)json forBlog:(Blog *)blog withContext:(NSManagedObjectContext *)context {
    Blog *contextBlog = blog;
    if (blog.managedObjectContext != context) {
        contextBlog = (Blog *)[context objectWithID:blog.objectID];
    }
    NSSet *existing = [contextBlog.media filteredSetUsingPredicate:[NSPredicate predicateWithFormat:@"mediaID == %@", [json[@"attachment_id"] numericValue]]];
    if (existing.count > 0) {
        [existing.allObjects[0] updateFromDictionary:json];
        return existing.allObjects[0];
    }
    
    Media *media = [NSEntityDescription insertNewObjectForEntityForName:NSStringFromClass(self.class) inManagedObjectContext:context];
    [media updateFromDictionary:json];
    media.blog = contextBlog;
    return media;
}

- (void)updateFromDictionary:(NSDictionary*)json {
    self.remoteURL = json[@"link"];
    self.title = json[@"title"];
    self.width = [json numberForKeyPath:@"metadata.width"];
    self.height = [json numberForKeyPath:@"metadata.height"];
    self.mediaID = [json numberForKey:@"attachment_id"];
    self.filename = [[json objectForKeyPath:@"metadata.file"] lastPathComponent];
    self.creationDate = json[@"date_created_gmt"];
    self.caption = json[@"caption"];
    self.desc = json[@"description"];
    
    [self mediaTypeFromLink:[json[@"link"] pathExtension]];
}

- (NSDictionary*)XMLRPCDictionaryForUpdate {
    return @{@"post_title": self.title ? self.title : @"",
             @"post_content": self.desc ? self.desc : @"",
             @"post_excerpt": self.caption ? self.caption : @""};
}

- (void)mediaTypeFromLink:(NSString *)ext {
    CFStringRef fileExt = (__bridge CFStringRef)ext;
    CFStringRef fileUTI = UTTypeCreatePreferredIdentifierForTag(kUTTagClassFilenameExtension, fileExt, nil);
    CFStringRef ppt = (__bridge CFStringRef)@"public.presentation";
    
    if (UTTypeConformsTo(fileUTI, kUTTypeImage)) {
        self.mediaType = @"image";
    } else if (UTTypeConformsTo(fileUTI, kUTTypeVideo)) {
        self.mediaType = @"movie";
    } else if (UTTypeConformsTo(fileUTI, kUTTypeMovie)) {
        self.mediaType = @"movie";
    } else if (UTTypeConformsTo(fileUTI, kUTTypeMPEG4)){
        self.mediaType = @"movie";
    } else if (UTTypeConformsTo(fileUTI, ppt)) {
        self.mediaType = @"powerpoint";
    } else {
        self.mediaType = @"document";
    }
}

+ (void)bulkDeleteMedia:(NSArray *)media withSuccess:(void(^)())success failure:(void (^)(NSError *error, NSArray *failures))failure {
    __block NSMutableArray *failedDeletes = [NSMutableArray array];
    for (NSUInteger i = 0; i < media.count; i++) {
        Media *m = media[i];
        // Delete locally if it was never uploaded
        if (!m.remoteURL) {
            [m.managedObjectContext deleteObject:m];
            if (i == media.count-1) {
                if (success) {
                    success();
                }
                return;
            }
            continue;
        }
        
        [m xmlrpcDeleteWithSuccess:^{
            if (i == media.count-1) {
                if (success) {
                    success();
                }
            }
        } failure:^(NSError *error) {
            [failedDeletes addObject:m];
            if (i == media.count-1) {
                if (failure) {
                    failure(error, failedDeletes);
                }
            }
        }];
    }
}

- (void)awakeFromFetch {
    if ((self.remoteStatus == MediaRemoteStatusPushing && _uploadOperation == nil) || (self.remoteStatus == MediaRemoteStatusProcessing) || self.remoteStatus == MediaRemoteStatusFailed) {
        self.remoteStatus = MediaRemoteStatusFailed;
    } else {
        self.remoteStatus = MediaRemoteStatusSync;
    }
}

- (float)progress {
    [self willAccessValueForKey:@"progress"];
    NSNumber *result = [self primitiveValueForKey:@"progress"];
    [self didAccessValueForKey:@"progress"];
    return [result floatValue];
}

- (void)setProgress:(float)progress {
    [self willChangeValueForKey:@"progress"];
    [self setPrimitiveValue:[NSNumber numberWithFloat:progress] forKey:@"progress"];
    [self didChangeValueForKey:@"progress"];
}

- (MediaRemoteStatus)remoteStatus {
    return (MediaRemoteStatus)[[self remoteStatusNumber] intValue];
}

- (void)setRemoteStatus:(MediaRemoteStatus)aStatus {
    [self setRemoteStatusNumber:[NSNumber numberWithInt:aStatus]];
}

+ (NSString *)titleForRemoteStatus:(NSNumber *)remoteStatus {
    switch ([remoteStatus intValue]) {
        case MediaRemoteStatusPushing:
            return NSLocalizedString(@"Uploading", @"");
            break;
        case MediaRemoteStatusFailed:
            return NSLocalizedString(@"Failed", @"");
            break;
        case MediaRemoteStatusSync:
            return NSLocalizedString(@"Uploaded", @"");
            break;
        default:
            return NSLocalizedString(@"Pending", @"");
            break;
    }
}

- (NSString *)remoteStatusText {
    return [Media titleForRemoteStatus:self.remoteStatusNumber];
}

- (void)remove {
    [self cancelUpload];
    NSError *error = nil;
    [[NSFileManager defaultManager] removeItemAtPath:self.localURL error:&error];
    
    [self.managedObjectContext performBlockAndWait:^{
        [self.managedObjectContext deleteObject:self];
        [self.managedObjectContext save:nil];
    }];
}


- (void)save {
    [self.managedObjectContext performBlock:^{
        [self.managedObjectContext save:nil];
    }];
}

- (BOOL)isUnattached {
    return self.posts.count == 0;
}

- (void)cancelUpload {
    if (self.remoteStatus == MediaRemoteStatusPushing || self.remoteStatus == MediaRemoteStatusProcessing) {
        [_uploadOperation cancel];
        _uploadOperation = nil;
        self.remoteStatus = MediaRemoteStatusFailed;
    }
}

- (void)uploadWithSuccess:(void (^)())success failure:(void (^)(NSError *error))failure {
    [self save];
    self.progress = 0.0f;
    
    [self xmlrpcUploadWithSuccess:success failure:failure];
}

- (void)remoteUpdateWithSuccess:(void (^)())success failure:(void (^)(NSError *))failure {
    [self save];
    [self xmlrpcUpdateWithSuccess:success failure:failure];
}

- (void)xmlrpcUploadWithSuccess:(void (^)())success failure:(void (^)(NSError *error))failure {
    NSString *mimeType = ([self.mediaType isEqualToString:@"video"]) ? @"video/mp4" : @"image/jpeg";
    NSDictionary *object = [NSDictionary dictionaryWithObjectsAndKeys:
                            mimeType, @"type",
                            self.filename, @"name",
                            [NSInputStream inputStreamWithFileAtPath:self.localURL], @"bits",
                            nil];
    NSArray *parameters = [self.blog getXMLRPCArgsWithExtra:object];

    self.remoteStatus = MediaRemoteStatusProcessing;

    dispatch_async(dispatch_get_global_queue(DISPATCH_QUEUE_PRIORITY_LOW, 0), ^(void) {
        // Create the request asynchronously
        // TODO: use streaming to avoid processing on memory
        NSMutableURLRequest *request = [self.blog.api requestWithMethod:@"metaWeblog.newMediaObject" parameters:parameters];

        dispatch_async(dispatch_get_main_queue(), ^(void) {
            void (^failureBlock)(AFHTTPRequestOperation *, NSError *) = ^(AFHTTPRequestOperation *operation, NSError *error) {
                if ([self isDeleted] || self.managedObjectContext == nil)
                    return;

                self.remoteStatus = MediaRemoteStatusFailed;
                _uploadOperation = nil;
                if (failure) failure(error);
            };
            AFHTTPRequestOperation *operation = [self.blog.api HTTPRequestOperationWithRequest:request success:^(AFHTTPRequestOperation *operation, id responseObject) {
                if ([self isDeleted] || self.managedObjectContext == nil)
                    return;

                NSDictionary *response = (NSDictionary *)responseObject;

                if (![response isKindOfClass:[NSDictionary class]]) {
                    NSError *error = [NSError errorWithDomain:NSURLErrorDomain code:NSURLErrorBadServerResponse userInfo:@{NSLocalizedDescriptionKey: NSLocalizedString(@"The server returned an empty response. This usually means you need to increase the memory limit in your blog", @"")}];
                    failureBlock(operation, error);
                    return;
                }
                if([response objectForKey:@"videopress_shortcode"] != nil)
                    self.shortcode = [response objectForKey:@"videopress_shortcode"];

                if([response objectForKey:@"url"] != nil)
                    self.remoteURL = [response objectForKey:@"url"];
                
                if ([response objectForKey:@"id"] != nil) {
                    self.mediaID = [[response objectForKey:@"id"] numericValue];
                }

                self.remoteStatus = MediaRemoteStatusSync;
                 _uploadOperation = nil;
                if (success) success();

                if([self.mediaType isEqualToString:@"video"]) {
                    [[NSNotificationCenter defaultCenter] postNotificationName:VideoUploadSuccessful
                                                                        object:self
                                                                      userInfo:response];
                } else if ([self.mediaType isEqualToString:@"image"]){ 
                    [[NSNotificationCenter defaultCenter] postNotificationName:ImageUploadSuccessful
                                                                        object:self
                                                                      userInfo:response];
                }
            } failure:failureBlock];
            [operation setUploadProgressBlock:^(NSUInteger bytesWritten, long long totalBytesWritten, long long totalBytesExpectedToWrite) {
                dispatch_async(dispatch_get_main_queue(), ^(void) {
                    if ([self isDeleted] || self.managedObjectContext == nil)
                        return;
                    self.progress = (float)totalBytesWritten / (float)totalBytesExpectedToWrite;
                });
            }];
            _uploadOperation = operation;

            // Upload might have been canceled while processing
            if (self.remoteStatus == MediaRemoteStatusProcessing) {
                self.remoteStatus = MediaRemoteStatusPushing;
                [self.blog.api enqueueHTTPRequestOperation:operation];
            }
        });
    });
}

- (void)xmlrpcDeleteWithSuccess:(void (^)())success failure:(void (^)(NSError *))failure {
    WPXMLRPCRequest *deleteRequest = [self.blog.api XMLRPCRequestWithMethod:@"wp.deletePost" parameters:[self.blog getXMLRPCArgsWithExtra:self.mediaID]];
    WPXMLRPCRequestOperation *deleteOperation = [self.blog.api XMLRPCRequestOperationWithRequest:deleteRequest success:^(AFHTTPRequestOperation *operation, id responseObject) {
        [self.managedObjectContext deleteObject:self];
        if (success) {
            success();
        }
        [self.managedObjectContext save:nil];
    } failure:^(AFHTTPRequestOperation *operation, NSError *error) {
        if (failure) {
            failure(error);
        }
    }];
    [self.blog.api enqueueXMLRPCRequestOperation:deleteOperation];
}

- (void)xmlrpcUpdateWithSuccess:(void (^)())success failure:(void (^)(NSError *))failure {
    NSArray *params = [self.blog getXMLRPCArgsWithExtra:@[self.mediaID, [self XMLRPCDictionaryForUpdate]]];
    WPXMLRPCRequest *updateRequest = [self.blog.api XMLRPCRequestWithMethod:@"wp.editPost" parameters:params];
    WPXMLRPCRequestOperation *update = [self.blog.api XMLRPCRequestOperationWithRequest:updateRequest success:^(AFHTTPRequestOperation *operation, id responseObject) {
        if (success) {
            success();
        }
    } failure:^(AFHTTPRequestOperation *operation, NSError *error) {
        if (failure) {
            failure(error);
        }
    }];
    [self.blog.api enqueueXMLRPCRequestOperation:update];
}

- (NSString *)html {
	NSString *result = @"";
	
	if(self.mediaType != nil) {
		if([self.mediaType isEqualToString:@"image"]) {
			if(self.shortcode != nil)
				result = self.shortcode;
			else if(self.remoteURL != nil) {
                NSString *linkType = nil;
                if( [[self.blog getOptionValue:@"image_default_link_type"] isKindOfClass:[NSString class]] )
                    linkType = (NSString *)[self.blog getOptionValue:@"image_default_link_type"];
                else
                    linkType = @"";
                
                if ([linkType isEqualToString:@"none"]) {
                    result = [NSString stringWithFormat:
                              @"<img src=\"%@\" alt=\"%@\" class=\"alignnone size-full\" />",
                              self.remoteURL, self.filename];
                } else {
                    result = [NSString stringWithFormat:
                              @"<a href=\"%@\"><img src=\"%@\" alt=\"%@\" class=\"alignnone size-full\" /></a>",
                              self.remoteURL, self.remoteURL, self.filename];
                }
            }
		}
		else if([self.mediaType isEqualToString:@"video"]) {
			NSString *embedWidth = [NSString stringWithFormat:@"%@", self.width];
			NSString *embedHeight= [NSString stringWithFormat:@"%@", self.height];
			
			// Check for landscape resize
			if(([self.width intValue] > [self.height intValue]) && ([self.width intValue] > 640)) {
				embedWidth = @"640";
				embedHeight = @"360";
			}
			else if(([self.height intValue] > [self.width intValue]) && ([self.height intValue] > 640)) {
				embedHeight = @"640";
				embedWidth = @"360";
			}
			
			if(self.shortcode != nil)
				result = self.shortcode;
			else if(self.remoteURL != nil) {
				self.remoteURL = [self.remoteURL stringByReplacingOccurrencesOfString:@"\"" withString:@""];
				NSNumber *htmlPreference = [NSNumber numberWithInt:
											[[[NSUserDefaults standardUserDefaults] 
											  objectForKey:@"video_html_preference"] intValue]];
				
				if([htmlPreference intValue] == 0) {
					// Use HTML 5 <video> tag
					result = [NSString stringWithFormat:
							  @"<video src=\"%@\" controls=\"controls\" width=\"%@\" height=\"%@\">"
							  "Your browser does not support the video tag"
							  "</video>",
							  self.remoteURL, 
							  embedWidth, 
							  embedHeight];
				}
				else {
					// Use HTML 4 <object><embed> tags
					embedHeight = [NSString stringWithFormat:@"%d", ([embedHeight intValue] + 16)];
					result = [NSString stringWithFormat:
							  @"<object classid=\"clsid:02BF25D5-8C17-4B23-BC80-D3488ABDDC6B\""
							  "codebase=\"http://www.apple.com/qtactivex/qtplugin.cab\""
							  "width=\"%@\" height=\"%@\">"
							  "<param name=\"src\" value=\"%@\">"
							  "<param name=\"autoplay\" value=\"false\">"
							  "<embed src=\"%@\" autoplay=\"false\" "
							  "width=\"%@\" height=\"%@\" type=\"video/quicktime\" "
							  "pluginspage=\"http://www.apple.com/quicktime/download/\" "
							  "/></object>",
							  embedWidth, embedHeight, self.remoteURL, self.remoteURL, embedWidth, embedHeight];
				}
				
				DDLogVerbose(@"media.html: %@", result);
			}
		}
	}
	
	return result;
}

- (NSString *)mediaTypeName {
    if ([self.mediaType isEqualToString:@"image"]) {
        return NSLocalizedString(@"Image", @"");
    } else if ([self.mediaType isEqualToString:@"video"]) {
        return NSLocalizedString(@"Video", @"");
    } else {
        return self.mediaType;
    }
}

- (void)setImage:(UIImage *)image withSize:(MediaResize)size {
    //Read the predefined resizeDimensions and fix them by using the image orietation
    NSDictionary* predefDim = [self.blog getImageResizeDimensions];
    CGSize smallSize =  [[predefDim objectForKey: @"smallSize"] CGSizeValue];
    CGSize mediumSize = [[predefDim objectForKey: @"mediumSize"] CGSizeValue];
    CGSize largeSize =  [[predefDim objectForKey: @"largeSize"] CGSizeValue];
    switch (image.imageOrientation) { 
        case UIImageOrientationLeft:
        case UIImageOrientationLeftMirrored:
        case UIImageOrientationRight:
        case UIImageOrientationRightMirrored:
            smallSize = CGSizeMake(smallSize.height, smallSize.width);
            mediumSize = CGSizeMake(mediumSize.height, mediumSize.width);
            largeSize = CGSizeMake(largeSize.height, largeSize.width);
            break;
        default:
            break;
    }
    
    CGSize newSize;
    switch (size) {
        case kResizeSmall:
			newSize = smallSize;
            break;
        case kResizeMedium:
            newSize = mediumSize;
            break;
        case kResizeLarge:
            newSize = largeSize;
            break;
        default:
            newSize = image.size;
            break;
    }
    
    switch (image.imageOrientation) { 
        case UIImageOrientationUp: 
        case UIImageOrientationUpMirrored:
        case UIImageOrientationDown: 
        case UIImageOrientationDownMirrored:
            self.orientation = @"landscape";
            break;
        case UIImageOrientationLeft:
        case UIImageOrientationLeftMirrored:
        case UIImageOrientationRight:
        case UIImageOrientationRightMirrored:
            self.orientation = @"portrait";
            break;
        default:
            self.orientation = @"portrait";
    }
    

    
    //The dimensions of the image, taking orientation into account.
    CGSize originalSize = CGSizeMake(image.size.width, image.size.height);

    UIImage *resizedImage = image;
    if(image.size.width > newSize.width || image.size.height > newSize.height)
        resizedImage = [image resizedImageWithContentMode:UIViewContentModeScaleAspectFit
                                                   bounds:newSize
                                     interpolationQuality:kCGInterpolationHigh];
    else  
        resizedImage = [image resizedImageWithContentMode:UIViewContentModeScaleAspectFit
                                                   bounds:originalSize
                                     interpolationQuality:kCGInterpolationHigh];

    NSData *imageData = UIImageJPEGRepresentation(resizedImage, 0.90);
	UIImage *imageThumbnail = [resizedImage thumbnailImage:75 transparentBorder:0 cornerRadius:0 interpolationQuality:kCGInterpolationHigh];
	NSDateFormatter *formatter = [[NSDateFormatter alloc] init];
	[formatter setDateFormat:@"yyyyMMdd-HHmmss"];
    
	NSArray *paths = NSSearchPathForDirectoriesInDomains(NSDocumentDirectory, NSUserDomainMask, YES);
	NSString *documentsDirectory = [paths objectAtIndex:0];
	NSString *filename = [NSString stringWithFormat:@"%@.jpg", [formatter stringFromDate:[NSDate date]]];
	NSString *filepath = [documentsDirectory stringByAppendingPathComponent:filename];
    NSFileManager *fileManager = [NSFileManager defaultManager];
    [fileManager createFileAtPath:filepath contents:imageData attributes:nil];
    

	self.creationDate = [NSDate date];
	self.filename = filename;
	self.localURL = filepath;
	self.filesize = [NSNumber numberWithInt:(imageData.length/1024)];
	self.mediaType = @"image";
	self.thumbnail = UIImageJPEGRepresentation(imageThumbnail, 0.90);
	self.width = [NSNumber numberWithInt:resizedImage.size.width];
	self.height = [NSNumber numberWithInt:resizedImage.size.height];
}

@end<|MERGE_RESOLUTION|>--- conflicted
+++ resolved
@@ -50,41 +50,52 @@
     Media *media = [NSEntityDescription insertNewObjectForEntityForName:@"Media" inManagedObjectContext:post.managedObjectContext];
     media.blog = post.blog;
     media.posts = [NSMutableSet setWithObject:post];
-<<<<<<< HEAD
-    media.remoteStatus = MediaRemoteStatusLocal;
     return media;
 }
 
-+ (Media *)newMediaForBlog:(Blog *)blog withContext:(NSManagedObjectContext *)context {
-    Blog *contextBlog = blog;
-    if (blog.managedObjectContext != context) {
-        contextBlog = (Blog *)[context objectWithID:blog.objectID];
-    }
-    
-    Media *media = [NSEntityDescription insertNewObjectForEntityForName:NSStringFromClass(self.class) inManagedObjectContext:context];
-    media.blog = contextBlog;
-    media.mediaID = @([[NSDate date] timeIntervalSince1970]);
-    media.remoteStatus = MediaRemoteStatusLocal;
-=======
->>>>>>> 3a2d7fac
++ (Media *)newMediaForBlog:(Blog *)blog {
+    Media *media = [NSEntityDescription insertNewObjectForEntityForName:@"Media" inManagedObjectContext:blog.managedObjectContext];
+    media.blog = blog;
     return media;
 }
 
-+ (Media *)createOrReplaceMediaFromJSON:(NSDictionary *)json forBlog:(Blog *)blog withContext:(NSManagedObjectContext *)context {
-    Blog *contextBlog = blog;
-    if (blog.managedObjectContext != context) {
-        contextBlog = (Blog *)[context objectWithID:blog.objectID];
-    }
-    NSSet *existing = [contextBlog.media filteredSetUsingPredicate:[NSPredicate predicateWithFormat:@"mediaID == %@", [json[@"attachment_id"] numericValue]]];
++ (Media *)createOrReplaceMediaFromJSON:(NSDictionary *)json forBlog:(Blog *)blog {
+    NSSet *existing = [blog.media filteredSetUsingPredicate:[NSPredicate predicateWithFormat:@"mediaID == %@", [json[@"attachment_id"] numericValue]]];
     if (existing.count > 0) {
         [existing.allObjects[0] updateFromDictionary:json];
         return existing.allObjects[0];
     }
     
-    Media *media = [NSEntityDescription insertNewObjectForEntityForName:NSStringFromClass(self.class) inManagedObjectContext:context];
+    Media *media = [NSEntityDescription insertNewObjectForEntityForName:NSStringFromClass(self.class) inManagedObjectContext:blog.managedObjectContext];
     [media updateFromDictionary:json];
-    media.blog = contextBlog;
+    media.blog = blog;
     return media;
+}
+
++ (void)mergeNewMedia:(NSArray *)media forBlog:(Blog *)blog {
+    if ([blog isDeleted] || blog.managedObjectContext == nil)
+        return;
+    
+    NSManagedObjectContext *backgroundMOC = [[ContextManager sharedInstance] backgroundContext];
+    [backgroundMOC performBlock:^{
+        Blog *contextBlog = (Blog *)[backgroundMOC objectWithID:blog.objectID];
+        NSMutableArray *mediaToKeep = [NSMutableArray array];
+        for (NSDictionary *item in media) {
+            Media *media = [Media createOrReplaceMediaFromJSON:item forBlog:contextBlog];
+            [mediaToKeep addObject:media];
+        }
+        NSSet *syncedMedia = contextBlog.media;
+        if (syncedMedia && (syncedMedia.count > 0)) {
+            for (Media *m in syncedMedia) {
+                if (![mediaToKeep containsObject:m] && m.remoteURL != nil) {
+                    DDLogVerbose(@"Deleting media %@", m);
+                    [backgroundMOC deleteObject:m];
+                }
+            }
+        }
+        
+        [[ContextManager sharedInstance] saveContext:backgroundMOC];
+    }];
 }
 
 - (void)updateFromDictionary:(NSDictionary*)json {
