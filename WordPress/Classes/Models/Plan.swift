import Foundation

typealias Plan = PlanEnum
    
/// Represents a WordPress.com free or paid plan.
/// - seealso: [WordPress.com Store](https://store.wordpress.com/plans/)
@objc
enum PlanEnum: Int {
    // Product IDs of the various plans (https://public-api.wordpress.com/rest/v1/plans/)
    case Free = 1
    case Premium = 1003
    case Business = 1008
    
    var slug: String {
        switch self {
        case .Free:
            return "free"
        case .Premium:
            return "premium"
        case .Business:
            return "business"
        }
    }
    
    /// The localized name of the plan (e.g. "Business").
    var title: String {
        switch self {
        case .Free:
            return NSLocalizedString("Free", comment: "Free plan name. As in https://store.wordpress.com/plans/")
        case .Premium:
            return NSLocalizedString("Premium", comment: "Premium paid plan name. As in https://store.wordpress.com/plans/")
        case .Business:
            return NSLocalizedString("Business", comment: "Business paid plan name. As in https://store.wordpress.com/plans/")
        }
    }

    /// The localized long name of the plan (e.g. "WordPress.com Business").
    var fullTitle: String {
        switch self {
        case .Free:
            return NSLocalizedString("WordPress.com Free", comment: "Free plan name. As in https://store.wordpress.com/plans/")
        case .Premium:
            return NSLocalizedString("WordPress.com Premium", comment: "Premium paid plan name. As in https://store.wordpress.com/plans/")
        case .Business:
            return NSLocalizedString("WordPress.com Business", comment: "Business paid plan name. As in https://store.wordpress.com/plans/")
        }
    }

    /// A description of the plan, explains who is the plan's target audience
    var description: String {
        switch self {
        case .Free:
            return NSLocalizedString("Anyone creating a simple blog or site.", comment: "Description of the Free plan")
        case .Premium:
            return NSLocalizedString("Serious bloggers and creatives.", comment: "Description of the Premium plan")
        case .Business:
            return NSLocalizedString("Business websites and ecommerce.", comment: "Description of the Business plan")
        }
    }
    
    /// An array of the features that this plan offers (e.g. No Ads, Premium Themes)
    var features: [PlanFeature] {
        switch self {
        case .Free:
            return [
                .WordPressSite,
                .FullAccess,
                .StorageSpace(NSLocalizedString("3GB", comment: "3 gigabytes of storage")),
                .Support(NSLocalizedString("Community", comment: "Noun. Customer support from the community (forums)."))
            ]
        case .Premium:
            return [
                .WordPressSite,
                .FullAccess,
                .CustomDomain,
                .NoAds,
                .CustomFontsAndColors,
                .CSSEditing,
                .VideoPress,
                .StorageSpace(NSLocalizedString("13GB", comment: "13 gigabytes of storage")),
                .Support(NSLocalizedString("In-App & Direct Email", comment: "Types of support available to a user."))
            ]
        case .Business:
            return [
                .WordPressSite,
                .FullAccess,
                .CustomDomain,
                .NoAds,
                .CustomFontsAndColors,
                .CSSEditing,
                .VideoPress,
                .ECommerce,
                .PremiumThemes,
                .GoogleAnalytics,
                .StorageSpace(NSLocalizedString("Unlimited", comment: "Unlimited data storage")),
                .Support(NSLocalizedString("In-App & Live Chat", comment: "Types of support available to a user."))
            ]
        }
    }
}

// We currently need to access the title of a plan in BlogDetailsViewController, which is
// written in Objective-C. This small wrapper lets us do that.
@objc(Plan)
class PlanObjc: NSObject {
    @nonobjc
    private let plan: Plan

    init?(planID: Int) {
        guard let plan = Plan(rawValue: planID) else {
            // We need to initialize this to something before we can fail
            // Should be fixed in Swift 2.2
            self.plan = .Free
            super.init()
            return nil
        }

        self.plan = plan
        super.init()
    }
    
    var title: String {
        return plan.title
    }
}

// Icons
extension Plan {
    /// The name of the image that represents the plan when it's not the current plan
    var imageName: String {
        return "plan-\(slug)"
    }

    /// The name of the image that represents the plan when it's the current plan
    var activeImageName: String {
        return "plan-\(slug)-active"
    }

    /// An image that represents the plan when it's not the current plan
    var image: UIImage {
        return UIImage(named: imageName)!
    }

    /// An image that represents the plan when it's the current plan
    var activeImage: UIImage {
        return UIImage(named: activeImageName)!
    }
}

<<<<<<< HEAD
// Blog extension
extension Blog {
    /// The blog's active plan, if any.
    /// - note: If the stored planID doesn't match a known plan, it returns `nil`
    var plan: Plan? {
        // FIXME: Remove cast if/when we merge https://github.com/wordpress-mobile/WordPress-iOS/pull/4762
        // @koke 2016-02-03
        guard let planID = planID as Int? else {
            return nil
        }
        return Plan(rawValue: planID)
    }
}
=======
enum PlanFeature: Equatable {
    static let allFeatures: [PlanFeature] = [ .WordPressSite, .FullAccess, .CustomDomain, .NoAds, .CustomFontsAndColors, .CSSEditing, .VideoPress, .ECommerce, .PremiumThemes, .GoogleAnalytics, .StorageSpace(""), .Support("") ]
    
    case WordPressSite
    case FullAccess
    case CustomDomain
    case NoAds
    case CustomFontsAndColors
    case CSSEditing
    case VideoPress
    case ECommerce
    case PremiumThemes
    case GoogleAnalytics
    case StorageSpace(String)
    case Support(String)
    
    var title: String {
        switch self {
        case WordPressSite:
            return NSLocalizedString("WordPress.com Site", comment: "The site that a user gets by signing up at WordPress.com. A feature provided by every plan.")
        case FullAccess:
            return NSLocalizedString("Full Access to Web Version", comment: "A WordPress.com feature that every user gets when they select a plan in the mobile app.")
        case CustomDomain:
            return NSLocalizedString("A Custom Site Address", comment: "A feature that users gain when purchasing a paid plan.")
        case NoAds:
            return NSLocalizedString("No Ads", comment: "A feature that users gain when purchasing a paid plan. No advertising will be displayed on their site.")
        case CustomFontsAndColors:
            return NSLocalizedString("Custom Fonts & Colors", comment: "A feature that users gain when purchasing a paid plan. They can set custom fonts and colors on their site.")
        case CSSEditing:
            return NSLocalizedString("CSS Editing", comment: "A feature that users gain when purchasing a paid plan. They can edit the CSS of their site.")
        case VideoPress:
            return NSLocalizedString("Video Storage & Hosting", comment: "A feature that users gain when purchasing a paid plan. They can upload and embed videos using VideoPress.")
        case ECommerce:
            return NSLocalizedString("eCommerce", comment: "A feature that users gain when purchasing a paid plan. They can embed a store in their site.")
        case PremiumThemes:
            return NSLocalizedString("Premium Themes", comment: "A feature that users gain when purchasing a paid plan. They have unlimited access to premium themes.")
        case GoogleAnalytics:
            return NSLocalizedString("Google Analytics", comment: "A feature that users gain when purchasing a paid plan. ")
        case StorageSpace:
            return NSLocalizedString("Storage Space", comment: "A feature that users gain when purchasing a paid plan. They get a certain level of storage space for uploads.")
        case Support:
            return NSLocalizedString("Support", comment: "A feature that users gain when purchasing a paid plan. Customer support such as live chat or email.")
        }
    }
    
    var webOnly: Bool {
        switch self {
        case .CustomDomain, .ECommerce, .GoogleAnalytics:
            return true
        default:
            return false
        }
    }
    
    var description: String? {
        switch self {
        case .StorageSpace(let space):
            return space
        case .Support(let type):
            return type
        default:
            return nil
        }
    }
}

func ==(lhs: PlanFeature, rhs: PlanFeature) -> Bool {
    return lhs.title == rhs.title
}
>>>>>>> 7e14312a
<|MERGE_RESOLUTION|>--- conflicted
+++ resolved
@@ -147,21 +147,6 @@
     }
 }
 
-<<<<<<< HEAD
-// Blog extension
-extension Blog {
-    /// The blog's active plan, if any.
-    /// - note: If the stored planID doesn't match a known plan, it returns `nil`
-    var plan: Plan? {
-        // FIXME: Remove cast if/when we merge https://github.com/wordpress-mobile/WordPress-iOS/pull/4762
-        // @koke 2016-02-03
-        guard let planID = planID as Int? else {
-            return nil
-        }
-        return Plan(rawValue: planID)
-    }
-}
-=======
 enum PlanFeature: Equatable {
     static let allFeatures: [PlanFeature] = [ .WordPressSite, .FullAccess, .CustomDomain, .NoAds, .CustomFontsAndColors, .CSSEditing, .VideoPress, .ECommerce, .PremiumThemes, .GoogleAnalytics, .StorageSpace(""), .Support("") ]
     
@@ -231,4 +216,17 @@
 func ==(lhs: PlanFeature, rhs: PlanFeature) -> Bool {
     return lhs.title == rhs.title
 }
->>>>>>> 7e14312a
+
+// Blog extension
+extension Blog {
+    /// The blog's active plan, if any.
+    /// - note: If the stored planID doesn't match a known plan, it returns `nil`
+    var plan: Plan? {
+        // FIXME: Remove cast if/when we merge https://github.com/wordpress-mobile/WordPress-iOS/pull/4762
+        // @koke 2016-02-03
+        guard let planID = planID as Int? else {
+            return nil
+        }
+        return Plan(rawValue: planID)
+    }
+}