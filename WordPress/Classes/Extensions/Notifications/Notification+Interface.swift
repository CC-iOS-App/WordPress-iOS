--- conflicted
+++ resolved
@@ -10,7 +10,6 @@
         let toDate      = NSDate().normalizedDate()
 
         // Analyze the Delta-Components
-<<<<<<< HEAD
         let calendar    = NSCalendar.currentCalendar()
         let flags       = [.Day, .WeekOfYear, .Month] as NSCalendarUnit
         let components  = calendar.components(flags, fromDate: fromDate, toDate: toDate, options: .MatchFirst)
@@ -25,22 +24,6 @@
         } else if components.weekOfYear >= 1 {
             identifier = .Weeks
             
-=======
-        let calendar                = NSCalendar.currentCalendar()
-        let flags: NSCalendarUnit   = [.Day, .WeekOfYear, .Month]
-        let components              = calendar.components(flags, fromDate: fromDate, toDate: toDate, options: .MatchFirst)
-
-        var identifier: Int
-
-        // Months
-        if components.month >= 1 {
-            identifier = Sections.Months
-
-        // Weeks
-        } else if components.weekOfYear >= 1 {
-            identifier = Sections.Weeks
-
->>>>>>> ecd2bdce
         // Days
         } else if components.day > 1 {
             identifier = .Days
@@ -49,13 +32,8 @@
         } else {
             identifier = .Today
         }
-<<<<<<< HEAD
         
         return "\(identifier.rawValue)"
-=======
-
-        return String(format: "%d", identifier)
->>>>>>> ecd2bdce
     }
 
     public class func descriptionForSectionIdentifier(identifier: String) -> String {
@@ -78,7 +56,6 @@
             return NSLocalizedString("Today",               comment: "Notifications Today Section Header")
         }
     }
-<<<<<<< HEAD
         
     private enum Sections : Int {
         case Months       = 0
@@ -86,16 +63,5 @@
         case Days         = 4
         case Yesterday    = 5
         case Today        = 6
-=======
-
-    // FIXME: Turn this into an enum, when llvm is fixed
-    private struct Sections
-    {
-        static let Months       = 0
-        static let Weeks        = 2
-        static let Days         = 4
-        static let Yesterday    = 5
-        static let Today        = 6
->>>>>>> ecd2bdce
     }
 }