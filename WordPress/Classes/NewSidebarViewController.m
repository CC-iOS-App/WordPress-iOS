//
//  NewSidebarMenuViewController.m
//  WordPress
//
//  Created by Sendhil Panchadsaram on 8/12/13.
//  Copyright (c) 2013 WordPress. All rights reserved.
//

#import "NewSidebarViewController.h"
#import "SidebarTopLevelView.h"
#import "NewSidebarCell.h"
#import "PostsViewController.h"
#import "WordPressAppDelegate.h"
#import "SettingsViewController.h"
#import "ReaderPostsViewController.h"
#import "NotificationsViewController.h"
#import "PagesViewController.h"
#import "CommentsViewController.h"
#import "StatsWebViewController.h"
#import "WPWebViewController.h"
#import "SoundUtil.h"
#import "WordPressComApi.h"
#import "WPAccount.h"
#import "QuickPhotoViewController.h"
#import "GeneralWalkthroughViewController.h"
#import "ThemeBrowserViewController.h"
#import "WPStyleGuide.h"

@interface NewSidebarViewController () <UITableViewDataSource, UITableViewDelegate, NSFetchedResultsControllerDelegate, UIActionSheetDelegate> {
    Blog *_currentlyOpenedBlog;
    NSIndexPath *_currentIndexPath;
    NSUInteger _unseenNotificationCount;
    BOOL _showingWelcomeScreen;
    BOOL _selectionRestored;
    UIActionSheet *_quickPhotoActionSheet;
    NSInteger _wantedSection;
    BOOL _changingContentForSelectedSection;
}

@property (nonatomic, strong) IBOutlet UITableView *tableView;
@property (nonatomic, strong) NSFetchedResultsController *resultsController;
@property (nonatomic, strong) Post *currentQuickPost;

@end

@implementation NewSidebarViewController

CGFloat const SidebarViewControllerNumberOfRowsForBlog = 6;

- (id)initWithNibName:(NSString *)nibNameOrNil bundle:(NSBundle *)nibBundleOrNil
{
    self = [super initWithNibName:nibNameOrNil bundle:nibBundleOrNil];
    if (self) {
    }
    return self;
}

- (void)dealloc
{
    self.resultsController.delegate = nil;
    [[NSNotificationCenter defaultCenter] removeObserver:self];

}

- (void)viewDidLoad
{
    [super viewDidLoad];
    
    self.view.backgroundColor = [WPStyleGuide darkAsNightGrey];
    self.tableView.backgroundColor = [WPStyleGuide darkAsNightGrey];
    
    UIView *footerView = [[UIView alloc] initWithFrame:CGRectMake(0, 0, CGRectGetWidth(self.view.bounds), 100)];
    footerView.backgroundColor = [UIColor clearColor];
    self.tableView.tableFooterView = footerView;
    
    self.tableView.separatorStyle = UITableViewCellSeparatorStyleNone;
    
    [self registerForWordPressDotComAccountChangingNotification];
    [self registerForNewNotificationsNotifications];
}

- (void)registerForCommentUpdateNotifications
{
    [[NSNotificationCenter defaultCenter] addObserver:self
                                             selector:@selector(receivedCommentsChangedNotification)
                                                 name:kCommentsChangedNotificationName
                                               object:nil];
}

- (NSIndexPath *)postsIndexPathForCurrentlySelectedBlog
{
    if (_currentlyOpenedBlog == nil || [[self.resultsController fetchedObjects] count] == 0)
        return nil;

    __block BOOL blogFound;
    __block NSUInteger blogIndex;
    [[self.resultsController fetchedObjects] enumerateObjectsUsingBlock:^(Blog *blog, NSUInteger idx, BOOL *stop){
        if ([blog isEqual:_currentlyOpenedBlog]) {
            blogFound = YES;
            blogIndex = idx;
            *stop = YES;
        }
    }];
    
    if (blogFound) {
        return [NSIndexPath indexPathForRow:0 inSection:blogIndex];
    } else {
        return nil;
    }
}

- (void)receivedCommentsChangedNotification
{
    NSIndexPath *postsIndexPathForCurrentlyOpenedBlog = [self postsIndexPathForCurrentlySelectedBlog];
    if (postsIndexPathForCurrentlyOpenedBlog == nil)
        return;
    
    NSIndexPath *indexPath = [self indexPathForComments:postsIndexPathForCurrentlyOpenedBlog.section];
    if ([self isIndexPathValid:indexPath]) {
        [self.tableView reloadRowsAtIndexPaths:@[indexPath] withRowAnimation:UITableViewRowAnimationAutomatic];
        // Reloading the row above results in the cell being deselected
        [self.tableView selectRowAtIndexPath:_currentIndexPath animated:NO scrollPosition:UITableViewScrollPositionNone];
    }
}

- (void)viewWillAppear:(BOOL)animated
{
    [super viewWillAppear:animated];
    [self presentContent];
}

- (void)viewDidAppear:(BOOL)animated {
    [super viewDidAppear:animated];
    
    if (IS_IPHONE && _showingWelcomeScreen) {
        _showingWelcomeScreen = NO;
        static dispatch_once_t sidebarTeaseToken;
        dispatch_once(&sidebarTeaseToken, ^{
            [self.panelNavigationController teaseSidebar];
        });
    }

    static dispatch_once_t onceToken;
    dispatch_once(&onceToken, ^{
        [self restorePreservedSelection];
        [self presentContent];
    });
}

- (NSFetchedResultsController *)resultsController {
    if (_resultsController != nil) return _resultsController;
    
    NSManagedObjectContext *moc = [[WordPressAppDelegate sharedWordPressApplicationDelegate] managedObjectContext];
    
    NSFetchRequest *fetchRequest = [[NSFetchRequest alloc] init];
    [fetchRequest setEntity:[NSEntityDescription entityForName:@"Blog" inManagedObjectContext:moc]];
    [fetchRequest setPropertiesToFetch:@[@"blogName", @"xmlrpc", @"url"]];
    NSSortDescriptor *sortDescriptor = [[NSSortDescriptor alloc] initWithKey:@"blogName" ascending:YES];
    NSArray *sortDescriptors = [[NSArray alloc] initWithObjects:sortDescriptor, nil];
    [fetchRequest setSortDescriptors:sortDescriptors];
    
    // For some reasons, the cache sometimes gets corrupted
    // Since we don't really use sections we skip the cache here
    _resultsController = [[NSFetchedResultsController alloc]
                          initWithFetchRequest:fetchRequest
                          managedObjectContext:moc
                          sectionNameKeyPath:nil
                          cacheName:nil];
    _resultsController.delegate = self;
    
    NSError *error = nil;
    if (![_resultsController performFetch:&error]) {
        WPFLog(@"Couldn't fecth blogs: %@", [error localizedDescription]);
        _resultsController = nil;
    }
    
    return _resultsController;
}


#pragma mark - Table view data source

- (NSInteger)numberOfSectionsInTableView:(UITableView *)tableView
{
    return [[self.resultsController fetchedObjects] count] + 1;
}

- (NSInteger)tableView:(UITableView *)tableView numberOfRowsInSection:(NSInteger)section
{
    // Return the number of rows in the section.
    if ([self isLastSection:section]) {
        if ([self areReaderAndNotificationsEnabled]) {
            return 3;
        } else {
            if ([self noBlogs]) {
                return 0;
            } else {
                return 1; // Settings
            }
        }
    }
    else {
        Blog *blog = [[self.resultsController fetchedObjects] objectAtIndex:section];
        if ([blog isEqual:_currentlyOpenedBlog]) {
            // Don't show themes for non admin users
            BOOL showThemes = blog.isWPcom && [blog.isAdmin isEqualToNumber:@(1)];
            return showThemes ? SidebarViewControllerNumberOfRowsForBlog : SidebarViewControllerNumberOfRowsForBlog - 1;
        } else {
            return 0;
        }
    }
}

- (CGFloat)tableView:(UITableView *)tableView heightForHeaderInSection:(NSInteger)section
{
    if ([self isLastSection:section])
        return 0.0;
    else
        return 44.0;
}

- (UIView *)tableView:(UITableView *)tableView viewForHeaderInSection:(NSInteger)section
{
    if ([self isLastSection:section]) {
        return nil;
    }
    
    SidebarTopLevelView *headerView = [[SidebarTopLevelView alloc] initWithFrame:CGRectMake(0, 0, CGRectGetWidth(self.tableView.frame), 44)];
    Blog *blog = [[self.resultsController fetchedObjects] objectAtIndex:section];
    headerView.blogTitle = blog.blogName;
    headerView.blavatarUrl = blog.blavatarUrl;
    headerView.onTap = ^{
        [self toggleSection:[self sectionForBlog:blog]];
    };
    if ([blog isEqual:_currentlyOpenedBlog]) {
        headerView.selected = true;
    }
    return headerView;
}

- (void)toggleSection:(NSUInteger)section
{
    [self toggleSection:section forRow:0];
}

- (void)closeCurrentlyOpenedSection
{
    if (_currentlyOpenedBlog == nil)
        return;

    Blog *oldOpenedBlog = _currentlyOpenedBlog;
    _currentlyOpenedBlog = nil;
    [self.tableView beginUpdates];
    [self.tableView reloadSections:[NSIndexSet indexSetWithIndex:[self sectionForBlog:oldOpenedBlog]] withRowAnimation:UITableViewRowAnimationAutomatic];
    [self.tableView endUpdates];
}

- (void)toggleSection:(NSUInteger)section forRow:(NSInteger)row
{
    Blog *oldOpenedBlog = _currentlyOpenedBlog;
    Blog *blogForSection = [[self.resultsController fetchedObjects] objectAtIndex:section];
    if ([blogForSection isEqual:oldOpenedBlog]) {
        // Collapse Currently Opened Section
        _currentlyOpenedBlog = nil;
        [self.tableView beginUpdates];
        [self.tableView reloadSections:[NSIndexSet indexSetWithIndex:[self sectionForBlog:oldOpenedBlog]] withRowAnimation:UITableViewRowAnimationAutomatic];
        [self.tableView endUpdates];
    } else {
        // Collapse Old Section and Expand New Section
        _currentlyOpenedBlog = blogForSection;
        [self.tableView beginUpdates];
        if (oldOpenedBlog != nil) {
            [self.tableView reloadSections:[NSIndexSet indexSetWithIndex:[self sectionForBlog:oldOpenedBlog]] withRowAnimation:UITableViewRowAnimationAutomatic];
        }
        [self.tableView reloadSections:[NSIndexSet indexSetWithIndex:[self sectionForBlog:_currentlyOpenedBlog]] withRowAnimation:UITableViewRowAnimationAutomatic];
        [self.tableView endUpdates];
        
        [self.tableView selectRowAtIndexPath:[NSIndexPath indexPathForRow:row inSection:section] animated:YES scrollPosition:UITableViewScrollPositionNone];
        [self processRowSelectionAtIndexPath:[NSIndexPath indexPathForRow:row inSection:section] closingSidebar:NO];
    }
}

- (UITableViewCell *)tableView:(UITableView *)tableView cellForRowAtIndexPath:(NSIndexPath *)indexPath
{
    if ([self isLastSection:indexPath.section]) {
        static NSString *CellIdentifier = @"OtherCell";
        NewSidebarCell *cell = [tableView dequeueReusableCellWithIdentifier:CellIdentifier];
        if (cell == nil) {
            cell = [[NewSidebarCell alloc] init];
        }
        
        NSUInteger row = indexPath.row;
        NSString *text;
        UIImage *image;
        UIImage *selectedImage;
        if ([self isRowForReader:indexPath]) {
            text = NSLocalizedString(@"Reader", nil);
            image = [UIImage imageNamed:@"icon-menu-reader"];
            selectedImage = [UIImage imageNamed:@"icon-menu-reader-active"];
        } else if ([self isRowForNotifications:indexPath]) {
            text = NSLocalizedString(@"Notifications", nil);
            image = [UIImage imageNamed:@"icon-menu-notifications"];
            selectedImage = [UIImage imageNamed:@"icon-menu-notifications-active"];
            if (_unseenNotificationCount > 0) {
                cell.showsBadge = YES;
                cell.badgeNumber = _unseenNotificationCount;
            }
        } else if ([self isRowForSettings:indexPath]) {
            text = NSLocalizedString(@"Settings", nil);
            image = [UIImage imageNamed:@"icon-menu-settings"];
            selectedImage = [UIImage imageNamed:@"icon-menu-settings-active"];
        }
        
        cell.cellBackgroundColor = SidebarTableViewCellBackgroundColorDark;
        cell.title = text;
        cell.mainImage = image;
        cell.selectedImage = selectedImage;
        
        return cell;
    } else {
        static NSString *CellIdentifier = @"Cell";
        NewSidebarCell *cell = [tableView dequeueReusableCellWithIdentifier:CellIdentifier];
        if (cell == nil) {
            cell = [[NewSidebarCell alloc] init];
        }
        
        cell.showsBadge = false;
        cell.firstAccessoryViewImage = nil;
        cell.secondAccessoryViewImage = nil;
        
        NSString *text;
        UIImage *image;
        UIImage *selectedImage;
        if ([self isRowForPosts:indexPath]) {
            text = NSLocalizedString(@"Posts", nil);
            image = [UIImage imageNamed:@"icon-menu-posts"];
            selectedImage = [UIImage imageNamed:@"icon-menu-posts-active"];
            cell.firstAccessoryViewImage = [UIImage imageNamed:@"icon-menu-posts-quickphoto"];
            __weak UITableViewCell *weakCell = cell;
            cell.tappedFirstAccessoryView = ^{
                [self showQuickPhotoForFrame:weakCell.frame];
            };
            cell.secondAccessoryViewImage = [UIImage imageNamed:@"icon-menu-posts-add"];
            cell.tappedSecondAccessoryView = ^{
                [self quickAddNewPost:indexPath];
            };
        } else if ([self isRowForPages:indexPath]) {
            text = NSLocalizedString(@"Pages", nil);
            image = [UIImage imageNamed:@"icon-menu-pages"];
            selectedImage = [UIImage imageNamed:@"icon-menu-pages-active"];
            cell.secondAccessoryViewImage = [UIImage imageNamed:@"icon-menu-posts-add"];
            cell.tappedSecondAccessoryView = ^{
                [self quickAddNewPost:indexPath];
            };
        } else if ([self isRowForComments:indexPath]) {
            text = NSLocalizedString(@"Comments", nil);
            image = [UIImage imageNamed:@"icon-menu-comments"];
            selectedImage = [UIImage imageNamed:@"icon-menu-comments-active"];
            Blog *blog = [[self.resultsController fetchedObjects] objectAtIndex:indexPath.section];
            int numberOfPendingComments = [blog numberOfPendingComments];
            if (numberOfPendingComments > 0) {
                cell.showsBadge = true;
                cell.badgeNumber = numberOfPendingComments;
            }
<<<<<<< HEAD
            case 3:
                text = NSLocalizedString(@"Stats", nil);
                image = [UIImage imageNamed:@"icon-menu-stats"];
                selectedImage = [UIImage imageNamed:@"icon-menu-stats-active"];
                break;
            case 4:
                text = NSLocalizedString(@"View Site", nil);
                image = [UIImage imageNamed:@"icon-menu-viewsite"];
                selectedImage = [UIImage imageNamed:@"icon-menu-viewsite-active"];
                break;
                
            // This is only visible if blog.isAdmin == 1
            case 5:
                text = NSLocalizedString(@"Themes", @"Menu item for themes");
                image = [UIImage imageNamed:@"icon-menu-themes"];
                selectedImage = [UIImage imageNamed:@"icon-menu-themes-active"];
                break;
            default:
                break;
=======
        } else if ([self isRowForStats:indexPath]) {
            text = NSLocalizedString(@"Stats", nil);
            image = [UIImage imageNamed:@"icon-menu-stats"];
            selectedImage = [UIImage imageNamed:@"icon-menu-stats-active"];
        } else if ([self isRowForViewSite:indexPath]) {
            text = NSLocalizedString(@"View Site", nil);
            image = [UIImage imageNamed:@"icon-menu-viewsite"];
            selectedImage = [UIImage imageNamed:@"icon-menu-viewsite-active"];
>>>>>>> ee6284e5
        }
        
        cell.cellBackgroundColor = SidebarTableViewCellBackgroundColorLight;
        cell.title = text;
        cell.mainImage = image;
        cell.selectedImage = selectedImage;
        
        return cell;
    }
}

- (void)tableView:(UITableView *)tableView didSelectRowAtIndexPath:(NSIndexPath *)indexPath
{
    [self processRowSelectionAtIndexPath:indexPath];
}

- (BOOL)isLastSection:(NSUInteger)section
{
    return (section == [[self.resultsController fetchedObjects] count]);
}

# pragma mark - Private Methods

- (void)processRowSelectionAtIndexPath:(NSIndexPath *)indexPath
{
    [self processRowSelectionAtIndexPath:indexPath closingSidebar:YES];
}

- (void)processRowSelectionAtIndexPath:(NSIndexPath *)indexPath closingSidebar:(BOOL)closingSidebar
{
    if ([_currentIndexPath compare:indexPath] == NSOrderedSame && closingSidebar) {
        [self.panelNavigationController closeSidebar];
    }
    
    if (![self isIndexPathForSettings:indexPath]) {
        _currentIndexPath = indexPath;
    }
    
    [self saveCurrentlySelectedItemForRestoration:indexPath];
    
    UIViewController *detailViewController;
    if ([self isIndexPathSectionForReaderAndNotifications:indexPath]) {
        if ([self isRowForSettings:indexPath]) {
            [self.panelNavigationController closeSidebar];
            [self showSettings];
            if (_currentIndexPath != nil) {
                [self.tableView selectRowAtIndexPath:_currentIndexPath animated:NO scrollPosition:UITableViewScrollPositionNone];
            }
            return;
        } else if ([self isRowForReader:indexPath]) {
            [WPMobileStats incrementProperty:StatsPropertySidebarClickedReader forEvent:StatsEventAppClosed];
			ReaderPostsViewController *readerViewController = [[ReaderPostsViewController alloc] init];
            detailViewController = readerViewController;
            [self closeCurrentlyOpenedSection];
        } else if ([self isRowForNotifications:indexPath]) {
            [WPMobileStats incrementProperty:StatsPropertySidebarClickedNotifications forEvent:StatsEventAppClosed];
            _unseenNotificationCount = 0;
            NotificationsViewController *notificationsViewController = [[NotificationsViewController alloc] init];
            detailViewController = notificationsViewController;
            [self closeCurrentlyOpenedSection];
        }
    } else {
        Blog *blog = [self.resultsController objectAtIndexPath:[NSIndexPath indexPathForRow:indexPath.section inSection:0]];
        
        Class controllerClass = nil;
        if ([self isRowForPosts:indexPath]) {
            [WPMobileStats incrementProperty:StatsPropertySidebarSiteClickedPosts forEvent:StatsEventAppClosed];
            
            controllerClass = [PostsViewController class];
        } else if ([self isRowForPages:indexPath]) {
            [WPMobileStats incrementProperty:StatsPropertySidebarSiteClickedPages forEvent:StatsEventAppClosed];
            
            controllerClass = [PagesViewController class];
        } else if ([self isRowForComments:indexPath]) {
            [WPMobileStats incrementProperty:StatsPropertySidebarSiteClickedComments forEvent:StatsEventAppClosed];
            
            controllerClass = [CommentsViewController class];
        } else if ([self isRowForStats:indexPath]) {
            [WPMobileStats incrementProperty:StatsPropertySidebarSiteClickedStats forEvent:StatsEventAppClosed];
            
            controllerClass =  [StatsWebViewController class];
        } else if ([self isRowForThemes:indexPath]) {
            [WPMobileStats incrementProperty:StatsPropertySidebarSiteClickedThemes forEvent:StatsEventAppClosed];
            
            controllerClass = [ThemeBrowserViewController class];
        } else if ([self isRowForViewSite:indexPath]) {
            [self showViewSiteForBlog:blog andClosingSidebar:closingSidebar];
        } else {
            controllerClass = [PostsViewController class];
        }
        
        [[NSNotificationCenter defaultCenter] postNotificationName:kSelectedBlogChanged
                                                            object:nil
                                                          userInfo:[NSDictionary dictionaryWithObject:blog forKey:@"blog"]];
        
        //Check if the controller is already on the screen
        if ([self.panelNavigationController.detailViewController isMemberOfClass:controllerClass] && [self.panelNavigationController.detailViewController respondsToSelector:@selector(setBlog:)]) {
            [self.panelNavigationController.detailViewController performSelector:@selector(setBlog:) withObject:blog];
            if (IS_IPAD) {
                [self.panelNavigationController showSidebar];
            } else {
                if (closingSidebar)
                    [self.panelNavigationController closeSidebar];
            }
            [self.panelNavigationController popToRootViewControllerAnimated:NO];
            
            return;
        } else {
            detailViewController = (UIViewController *)[[controllerClass alloc] init];
            if ([detailViewController respondsToSelector:@selector(setBlog:)]) {
                [detailViewController performSelector:@selector(setBlog:) withObject:blog];
            }
        }
    }
    
    if (detailViewController) {
        [self.panelNavigationController setDetailViewController:detailViewController closingSidebar:closingSidebar];
    }
}

- (void)saveCurrentlySelectedItemForRestoration:(NSIndexPath *)indexPath
{
    NSDictionary *dict = [NSDictionary dictionaryWithObjectsAndKeys:[NSNumber numberWithInteger:indexPath.row], @"row", [NSNumber numberWithInteger:indexPath.section], @"section", nil];
    [[NSUserDefaults standardUserDefaults] setObject:dict forKey:@"kSelectedSidebarIndexDictionary"];
    [NSUserDefaults resetStandardUserDefaults];
}

- (BOOL)areReaderAndNotificationsEnabled
{
    return [WPAccount defaultWordPressComAccount] != nil;
}

- (NSIndexPath *)indexPathForNotifications
{
    NSInteger section = [[self.resultsController fetchedObjects] count];
    return [NSIndexPath indexPathForRow:1 inSection:section];
}

- (NSIndexPath *)indexPathForReader
{
    NSInteger section = [[self.resultsController fetchedObjects] count];
    return [NSIndexPath indexPathForRow:0 inSection:section];
}

- (BOOL)isIndexPathSectionForReaderAndNotifications:(NSIndexPath *)indexPath
{
    return [self isLastSection:indexPath.section];
}

- (BOOL)isRowForSettings:(NSIndexPath *)indexPath
{
    return indexPath.row == 2;
}

- (BOOL)isRowForReader:(NSIndexPath *)indexPath
{
    return indexPath.row == 0;
}

- (BOOL)isRowForNotifications:(NSIndexPath *)indexPath
{
    return indexPath.row == 1;
}

- (BOOL)isRowForPosts:(NSIndexPath *)indexPath
{
    return indexPath.row == 0;
}

- (BOOL)isRowForPages:(NSIndexPath *)indexPath
{
    return indexPath.row == 1;
}

- (NSIndexPath *)indexPathForComments:(NSInteger)section
{
    return [NSIndexPath indexPathForRow:2 inSection:section];
}

- (BOOL)isRowForComments:(NSIndexPath *)indexPath
{
    return indexPath.row == 2;
}

- (BOOL)isRowForStats:(NSIndexPath *)indexPath
{
    return indexPath.row == 3;
}

- (BOOL)isRowForViewSite:(NSIndexPath *)indexPath
{
    return indexPath.row == 4;
}

- (BOOL)isRowForThemes:(NSIndexPath *)indexPath
{
    return indexPath.row == 5;
}

- (void)showSettings
{
    [WPMobileStats incrementProperty:StatsPropertySidebarClickedSettings forEvent:StatsEventAppClosed];
    
    SettingsViewController *settingsViewController = [[SettingsViewController alloc] initWithStyle:UITableViewStyleGrouped];
    UINavigationController *aNavigationController = [[UINavigationController alloc] initWithRootViewController:settingsViewController];
    aNavigationController.navigationBar.translucent = NO;
    if (IS_IPAD)
        aNavigationController.modalTransitionStyle = UIModalTransitionStyleCrossDissolve;
    aNavigationController.modalPresentationStyle = UIModalPresentationFormSheet;
    
    [self.panelNavigationController presentViewController:aNavigationController animated:YES completion:nil];
}

- (void)showViewSiteForBlog:(Blog *)blog andClosingSidebar:(BOOL)closingSidebar
{
    [WPMobileStats incrementProperty:StatsPropertySidebarSiteClickedViewSite forEvent:StatsEventAppClosed];
    
    NSString *blogURL = blog.url;
    if (![blogURL hasPrefix:@"http"]) {
        blogURL = [NSString stringWithFormat:@"http://%@", blogURL];
    } else if ([blog isWPcom] && [blog.url rangeOfString:@"wordpress.com"].location == NSNotFound) {
        blogURL = [blog.xmlrpc stringByReplacingOccurrencesOfString:@"xmlrpc.php" withString:@""];
    }
    
    //check if the same site already loaded
    if ([self.panelNavigationController.detailViewController isMemberOfClass:[WPWebViewController class]]
        &&
        [((WPWebViewController*)self.panelNavigationController.detailViewController).url.absoluteString isEqual:blogURL]
        ) {
        if (IS_IPAD) {
            [self.panelNavigationController showSidebar];
        } else {
            [self.panelNavigationController popToRootViewControllerAnimated:NO];
            [self.panelNavigationController closeSidebar];
        }
    } else {
        WPWebViewController *webViewController = [[WPWebViewController alloc] init];
        [webViewController setUrl:[NSURL URLWithString:blogURL]];
        if( [blog isPrivate] ) {
            [webViewController setUsername:blog.username];
            [webViewController setPassword:blog.password];
            [webViewController setWpLoginURL:[NSURL URLWithString:blog.loginUrl]];
        }
        [self.panelNavigationController setDetailViewController:webViewController closingSidebar:closingSidebar];
    }
    if (IS_IPAD) {
        [SoundUtil playSwipeSound];
    }
    return;
}

- (void)restorePreservedSelection
{
    NSDictionary *dict = [[NSUserDefaults standardUserDefaults] dictionaryForKey:@"kSelectedSidebarIndexDictionary"];
    if (!dict) {
        return [self selectFirstAvailableItem];
    }

    NSIndexPath *preservedIndexPath = [NSIndexPath indexPathForRow:[[dict objectForKey:@"row"] integerValue] inSection:[[dict objectForKey:@"section"] integerValue]];
    
    if ([self isIndexPathInvalid:preservedIndexPath]) {
        [[NSUserDefaults standardUserDefaults] removeObjectForKey:@"kSelectedSidebarIndexDictionary"];
        [self selectFirstAvailableItem];
        return;
    }
    
    if ([self isIndexPathForBlog:preservedIndexPath]) {
        [self toggleSection:preservedIndexPath.section forRow:preservedIndexPath.row];
    } else {
        [self processRowSelectionAtIndexPath:preservedIndexPath closingSidebar:NO];
        [self.tableView selectRowAtIndexPath:preservedIndexPath animated:NO scrollPosition:UITableViewScrollPositionNone];
    }
}

- (BOOL)isIndexPathValid:(NSIndexPath *)indexPath
{
    return ![self isIndexPathInvalid:indexPath];
}

- (BOOL)isIndexPathInvalid:(NSIndexPath *)indexPath
{
    NSInteger numSections = [self numberOfSectionsInTableView:self.tableView];
    NSInteger numRows;
    if ([self isIndexPathForBlog:indexPath]) {
        numRows = SidebarViewControllerNumberOfRowsForBlog;
    } else {
        numRows = [self.tableView numberOfRowsInSection:indexPath.section];
    }
    
    BOOL sectionOutOfBounds = indexPath.section >= numSections;
    BOOL rowOutOfBounds = indexPath.row >= numRows;
    
    return sectionOutOfBounds || rowOutOfBounds || [self isIndexPathForSettings:indexPath];
}

- (BOOL)isIndexPathForSettings:(NSIndexPath *)indexPath
{
    return [self isLastSection:indexPath.section] && [self isRowForSettings:indexPath];
}

- (BOOL)isIndexPathForBlog:(NSIndexPath *)indexPath
{
    BOOL atLeastOneBlog = [[self.resultsController fetchedObjects] count] > 0;
    return atLeastOneBlog && ![self isLastSection:indexPath.section];
}

- (NSUInteger)sectionForBlog:(Blog *)blog
{
    NSParameterAssert(blog != nil);
    return [[self.resultsController fetchedObjects] indexOfObject:blog];
}

- (BOOL)noBlogs
{
    return [[self.resultsController fetchedObjects] count] == 0;
}

- (BOOL)noBlogsOrWordPressDotComAccount
{
    return [self noBlogs] || ([WPAccount defaultWordPressComAccount] == nil);
}

- (BOOL)noBlogsAndNoWordPressDotComAccount
{
    return [[self.resultsController fetchedObjects] count] == 0 && ![WPAccount defaultWordPressComAccount];
}

- (void)selectFirstAvailableItem {
    if ([self.tableView indexPathForSelectedRow] != nil) {
        return;
    }
    
    if ([self.tableView numberOfRowsInSection:0] > 0) {
        NSIndexPath *indexPath;
        if ([self isLastSection:0]) {
            // There should always be a reader here because we can't have a last section without reader/notifications
            // if the user is in a logged in state.
            indexPath = [self indexPathForReader];
        } else {
            indexPath = [NSIndexPath indexPathForRow:0 inSection:0];
        }
        [self processRowSelectionAtIndexPath:indexPath];
        [self.tableView selectRowAtIndexPath:indexPath animated:NO scrollPosition:UITableViewScrollPositionNone];
    } else {
        [self selectFirstAvailableBlog];
    }
    
    [self checkNothingToShow];
}

- (void)checkNothingToShow
{
    if ([self noBlogsAndNoWordPressDotComAccount]) {
        [self.panelNavigationController clearDetailViewController];
    }
}

- (void)showWelcomeScreenIfNeeded {
    if ([self noBlogsAndNoWordPressDotComAccount]) {
        _showingWelcomeScreen = YES;
        
        GeneralWalkthroughViewController *welcomeViewController = [[GeneralWalkthroughViewController alloc] init];
        
        UINavigationController *aNavigationController = [[UINavigationController alloc] initWithRootViewController:welcomeViewController];
        aNavigationController.navigationBar.translucent = NO;
        aNavigationController.modalTransitionStyle = UIModalTransitionStyleCrossDissolve;
        aNavigationController.modalPresentationStyle = UIModalPresentationFormSheet;
        
        [self.panelNavigationController presentViewController:aNavigationController animated:YES completion:nil];
        [self checkNothingToShow];
    }
}

- (void)presentContent
{
    [self showWelcomeScreenIfNeeded];
}

- (void)showReader
{
    NSAssert([self areReaderAndNotificationsEnabled] == true, nil);
    
    NSInteger section = [[self.resultsController fetchedObjects] count];
    NSIndexPath *indexPath = [NSIndexPath indexPathForRow:1 inSection:section];
    [self.tableView selectRowAtIndexPath:indexPath animated:NO scrollPosition:UITableViewScrollPositionNone];
}

- (void)selectFirstAvailableBlog {
    if ([[self.resultsController fetchedObjects] count] > 0) {
        [self selectBlogWithSection:0];
    }
}

- (void)selectBlogWithSection:(NSUInteger)index {
    [self toggleSection:index];
    NSIndexPath *indexPath = [NSIndexPath indexPathForRow:0 inSection:index];
    [self processRowSelectionAtIndexPath:indexPath closingSidebar:NO];
    [self.tableView selectRowAtIndexPath:indexPath animated:NO scrollPosition:UITableViewScrollPositionNone];
}

- (void)selectBlog:(Blog *)blog
{
    __block BOOL blogFound;
    __block int blogIndex;
    
    [[self.resultsController fetchedObjects] enumerateObjectsUsingBlock:^(Blog *curBlog, NSUInteger idx, BOOL *stop){
        if ([curBlog isEqual:blog]) {
            blogFound = YES;
            blogIndex = idx;
            *stop = YES;
        }
    }];
    
    if (blogFound) {
        Blog *foundBlog = [[self.resultsController fetchedObjects] objectAtIndex:blogIndex];
        if ([_currentlyOpenedBlog isEqual:foundBlog]) {
            // Don't toggle the section again
            NSIndexPath *indexPath = [NSIndexPath indexPathForRow:0 inSection:blogIndex];
            [self processRowSelectionAtIndexPath:indexPath];
            [self.tableView selectRowAtIndexPath:indexPath animated:NO scrollPosition:UITableViewScrollPositionNone];
        } else {
            [self selectBlogWithSection:blogIndex];
        }
    }
}

- (void)registerForWordPressDotComAccountChangingNotification
{
    void (^wpcomNotificationBlock)(NSNotification *) = ^(NSNotification *note) {
        NSIndexPath *selectedIndexPath = [self.tableView indexPathForSelectedRow];
        [self.tableView reloadData];
        if (selectedIndexPath == nil || ([WPAccount defaultWordPressComAccount] == nil && [self isLastSection:selectedIndexPath.section])) {
            [self selectFirstAvailableItem];
        }
        [self checkNothingToShow];
    };
    [[NSNotificationCenter defaultCenter] addObserverForName:WPAccountDefaultWordPressComAccountChangedNotification object:nil queue:nil usingBlock:wpcomNotificationBlock];
}

- (void)registerForNewNotificationsNotifications
{
    //WPCom notifications
    [[NSNotificationCenter defaultCenter] addObserver:self selector:@selector(selectNotificationsRow)
												 name:@"SelectNotificationsRow" object:nil];
    [[NSNotificationCenter defaultCenter] addObserver:self selector:@selector(didReceiveUnseenNotesNotification:)
												 name:@"WordPressComUnseenNotes" object:nil];
}

- (void)selectNotificationsRow {
    if (![self areReaderAndNotificationsEnabled]) {
        // No notifications available. We probably got a push notification after sign out
        return;
    }
    
    NSIndexPath *notificationsIndexPath = [self indexPathForNotifications];
    [self.tableView selectRowAtIndexPath:notificationsIndexPath animated:NO scrollPosition:UITableViewScrollPositionTop];
    _currentIndexPath = notificationsIndexPath;
    [self saveCurrentlySelectedItemForRestoration:notificationsIndexPath];
}

- (void)didReceiveUnseenNotesNotification:(NSNotification *)notification {
    NSIndexPath *notificationsIndexPath = [self indexPathForNotifications];
    if ([notificationsIndexPath compare:_currentIndexPath] != NSOrderedSame) {
        NSNumber *unseenNotificationCount = [notification.userInfo objectForKey:@"note_count"];
        _unseenNotificationCount = [unseenNotificationCount integerValue];
        [self.tableView reloadRowsAtIndexPaths:[NSArray arrayWithObject:notificationsIndexPath] withRowAnimation:UITableViewRowAnimationAutomatic];
    }
}


- (void)showCommentWithId:(NSNumber *)itemId blogId:(NSNumber *)blogId {
    __block BOOL blogFound;
    __block NSInteger sectionNumber = -1;
    __block Blog *blog;
    [[self.resultsController fetchedObjects] enumerateObjectsUsingBlock:^(Blog *curBlog, NSUInteger idx, BOOL *stop){
        if (([curBlog isWPcom] && [curBlog.blogID isEqualToNumber:blogId])
            ||
            ( [curBlog getOptionValue:@"jetpack_client_id"] != nil && [[[curBlog getOptionValue:@"jetpack_client_id"] numericValue]  isEqualToNumber:blogId] ) ) {
            blogFound = YES;
            sectionNumber = idx;
            curBlog = blog;
            *stop = YES;
        }
    }];
    
    
    if (blogFound && [self isLastSection:sectionNumber]) {
        if (![blog isEqual:_currentlyOpenedBlog]) {
            [self toggleSection:sectionNumber forRow:2];
        }
        if ([self.panelNavigationController.detailViewController respondsToSelector:@selector(setWantedCommentId:)]) {
            [self.panelNavigationController.detailViewController performSelector:@selector(setWantedCommentId:) withObject:itemId];
        }
    }    
}

#pragma mark - Quick Photo Related

- (void)showQuickPhotoForFrame:(CGRect)frame {
    if (_quickPhotoActionSheet) {
        // Dismiss the previous action sheet without invoking a button click.
        [_quickPhotoActionSheet dismissWithClickedButtonIndex:-1 animated:NO];
    }
    
    if ([UIImagePickerController isSourceTypeAvailable:UIImagePickerControllerSourceTypeCamera]) {
        UIActionSheet *actionSheet = [[UIActionSheet alloc] initWithTitle:@""
                                                  delegate:self
                                         cancelButtonTitle:NSLocalizedString(@"Cancel", @"")
                                    destructiveButtonTitle:nil
                                         otherButtonTitles:NSLocalizedString(@"Add Photo from Library", @""),NSLocalizedString(@"Take Photo", @""),nil];
        
        actionSheet.actionSheetStyle = UIActionSheetStyleDefault;
        if (IS_IPAD) {
            [actionSheet showFromRect:frame inView:self.view animated:YES];
        } else {
            [actionSheet showInView:self.panelNavigationController.view];
        }
        _quickPhotoActionSheet = actionSheet;
	} else {
        [self showQuickPhoto:UIImagePickerControllerSourceTypePhotoLibrary withImage:nil];
        return;
	}
}

- (void)actionSheet:(UIActionSheet *)actionSheet clickedButtonAtIndex:(NSInteger)buttonIndex
{
    NSString *buttonTitle = [actionSheet buttonTitleAtIndex:buttonIndex];
    if ([buttonTitle isEqualToString:NSLocalizedString(@"Take Photo", @"")]) {
        [self showQuickPhoto:UIImagePickerControllerSourceTypeCamera withImage:nil];
    } else if ([buttonTitle isEqualToString:NSLocalizedString(@"Add Photo from Library", @"")]) {
        [self showQuickPhoto:UIImagePickerControllerSourceTypePhotoLibrary withImage:nil];
    }
}

- (void)showQuickPhoto:(UIImagePickerControllerSourceType)sourceType withImage:(UIImage *)image {
    [WPMobileStats incrementProperty:StatsPropertySidebarClickedQuickPhoto forEvent:StatsEventAppClosed];
    
    QuickPhotoViewController *quickPhotoViewController = [[QuickPhotoViewController alloc] init];
    quickPhotoViewController.sidebarViewController = self;
    quickPhotoViewController.photo = image;
    if (!image) {
        quickPhotoViewController.sourceType = sourceType;
    }
    
    UINavigationController *navController = [[UINavigationController alloc] initWithRootViewController:quickPhotoViewController];
    navController.navigationBar.translucent = NO;
    if (IS_IPAD) {
        navController.modalPresentationStyle = UIModalPresentationFormSheet;
        navController.modalTransitionStyle = UIModalTransitionStyleCrossDissolve;
        [self.panelNavigationController presentViewController:navController animated:YES completion:nil];
    } else {
        [self.panelNavigationController presentViewController:navController animated:YES completion:nil];
    }
}

- (void)uploadQuickPhoto:(Post *)post
{
    if (post != nil) {
        self.currentQuickPost = post;
        
        if (IS_IPHONE) {
            [self selectBlog:post.blog];
        }
    }
}

- (void)setCurrentQuickPost:(Post *)currentQuickPost
{
    if (currentQuickPost != _currentQuickPost) {
        if (_currentQuickPost) {
            [[NSNotificationCenter defaultCenter] removeObserver:self name:@"PostUploaded" object:_currentQuickPost];
            [[NSNotificationCenter defaultCenter] removeObserver:self name:@"PostUploadFailed" object:_currentQuickPost];
            [[NSNotificationCenter defaultCenter] removeObserver:self name:@"PostUploadCancelled" object:_currentQuickPost];
        }
        _currentQuickPost = currentQuickPost;
        if (_currentQuickPost) {
            [[NSNotificationCenter defaultCenter] addObserver:self selector:@selector(postDidUploadSuccessfully:) name:@"PostUploaded" object:currentQuickPost];
            [[NSNotificationCenter defaultCenter] addObserver:self selector:@selector(postUploadFailed:) name:@"PostUploadFailed" object:currentQuickPost];
            [[NSNotificationCenter defaultCenter] addObserver:self selector:@selector(postUploadCancelled:) name:@"PostUploadCancelled" object:currentQuickPost];
        }
    }
}

- (void)postDidUploadSuccessfully:(NSNotification *)notification {
    self.currentQuickPost = nil;
}

- (void)postUploadFailed:(NSNotification *)notification {
    self.currentQuickPost = nil;
    
    UIAlertView *alert = [[UIAlertView alloc] initWithTitle:NSLocalizedString(@"Quick Photo Failed", @"")
                                                    message:NSLocalizedString(@"The photo could not be published. It's been saved as a local draft.", @"")
                                                   delegate:nil
                                          cancelButtonTitle:NSLocalizedString(@"OK", @"")
                                          otherButtonTitles:nil];
    [alert show];
}

- (void)postUploadCancelled:(NSNotification *)notification {
    self.currentQuickPost = nil;
}

-(void)quickAddNewPost:(NSIndexPath *)indexPath {
    [self processRowSelectionAtIndexPath:indexPath];
    [self.tableView selectRowAtIndexPath:indexPath animated:NO scrollPosition:UITableViewScrollPositionNone];

    if ([self.panelNavigationController.topViewController respondsToSelector:@selector(showAddPostView)]) {
        [self.panelNavigationController.topViewController performSelector:@selector(showAddPostView)];
    }
}

#pragma mark - NSFetchedResultsControllerDelegate methods

- (void)controllerWillChangeContent:(NSFetchedResultsController *)controller {
    NSIndexPath *indexPath = [self.tableView indexPathForSelectedRow];
    if (indexPath) {
        _wantedSection = indexPath.section;
    } else {
        _wantedSection = 0;
    }
    [self.tableView beginUpdates];
}

- (void)controllerDidChangeContent:(NSFetchedResultsController *)controller {
    [self.tableView endUpdates];
    NSIndexPath *indexPath = [self.tableView indexPathForSelectedRow];
    if (indexPath != nil) {
        if (indexPath.section != _wantedSection || _changingContentForSelectedSection) {
            NSUInteger sec = _wantedSection;
            
            if (![self isLastSection:sec] && [self isIndexPathValid:[NSIndexPath indexPathForRow:0 inSection:sec]]) {
                // Section is a blog
                [self selectBlogWithSection:sec];
            } else {
                [self selectFirstAvailableItem];
            }
            
            _changingContentForSelectedSection = NO;
        }
    } else {
        [self selectFirstAvailableItem];
    }
}

- (void)controller:(NSFetchedResultsController *)controller
   didChangeObject:(id)anObject
       atIndexPath:(NSIndexPath *)indexPath
     forChangeType:(NSFetchedResultsChangeType)type
      newIndexPath:(NSIndexPath *)newIndexPath {
    
    if (NSFetchedResultsChangeUpdate == type && newIndexPath != nil) {
        // Seriously, Apple?
        // http://developer.apple.com/library/ios/#releasenotes/iPhone/NSFetchedResultsChangeMoveReportedAsNSFetchedResultsChangeUpdate/_index.html
        type = NSFetchedResultsChangeMove;
    }
    
    switch (type) {
        case NSFetchedResultsChangeInsert:
        {
            NSLog(@"Inserting row %d: %@", newIndexPath.row, anObject);
            NSIndexPath *openIndexPath = [self.tableView indexPathForSelectedRow];
            if (openIndexPath.section == newIndexPath.row) {
                // We're swapping the content for the currently selected section and need to update accordingly.
                _changingContentForSelectedSection = YES;
            }
            [self.tableView insertSections:[NSIndexSet indexSetWithIndex:newIndexPath.row] withRowAnimation:UITableViewRowAnimationAutomatic];
            _wantedSection = newIndexPath.row;
            break;
        }
        case NSFetchedResultsChangeDelete:
        {
            NSLog(@"Deleting row %d: %@", indexPath.row, anObject);
            Blog *blog = (Blog *)anObject;
            if ([blog isEqual:_currentlyOpenedBlog]) {
                _currentlyOpenedBlog = nil;
            }
            NSIndexPath *openIndexPath = [self.tableView indexPathForSelectedRow];
            if (openIndexPath.section == newIndexPath.row) {
                // We're swapping the content for the currently selected section and need to update accordingly.
                _changingContentForSelectedSection = YES;
            }

            [self.tableView deleteSections:[NSIndexSet indexSetWithIndex:indexPath.row] withRowAnimation:UITableViewRowAnimationNone];
            _wantedSection = 0;
            break;
        }
    }
}

@end<|MERGE_RESOLUTION|>--- conflicted
+++ resolved
@@ -362,27 +362,6 @@
                 cell.showsBadge = true;
                 cell.badgeNumber = numberOfPendingComments;
             }
-<<<<<<< HEAD
-            case 3:
-                text = NSLocalizedString(@"Stats", nil);
-                image = [UIImage imageNamed:@"icon-menu-stats"];
-                selectedImage = [UIImage imageNamed:@"icon-menu-stats-active"];
-                break;
-            case 4:
-                text = NSLocalizedString(@"View Site", nil);
-                image = [UIImage imageNamed:@"icon-menu-viewsite"];
-                selectedImage = [UIImage imageNamed:@"icon-menu-viewsite-active"];
-                break;
-                
-            // This is only visible if blog.isAdmin == 1
-            case 5:
-                text = NSLocalizedString(@"Themes", @"Menu item for themes");
-                image = [UIImage imageNamed:@"icon-menu-themes"];
-                selectedImage = [UIImage imageNamed:@"icon-menu-themes-active"];
-                break;
-            default:
-                break;
-=======
         } else if ([self isRowForStats:indexPath]) {
             text = NSLocalizedString(@"Stats", nil);
             image = [UIImage imageNamed:@"icon-menu-stats"];
@@ -391,7 +370,10 @@
             text = NSLocalizedString(@"View Site", nil);
             image = [UIImage imageNamed:@"icon-menu-viewsite"];
             selectedImage = [UIImage imageNamed:@"icon-menu-viewsite-active"];
->>>>>>> ee6284e5
+        } else if ([self isRowForThemes:indexPath]) {
+            text = NSLocalizedString(@"Themes", @"Menu item for themes");
+            image = [UIImage imageNamed:@"icon-menu-themes"];
+            selectedImage = [UIImage imageNamed:@"icon-menu-themes-active"];
         }
         
         cell.cellBackgroundColor = SidebarTableViewCellBackgroundColorLight;
