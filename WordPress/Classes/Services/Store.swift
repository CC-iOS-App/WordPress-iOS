--- conflicted
+++ resolved
@@ -48,18 +48,10 @@
 ///   purchased product, as well as a localized error message under `NSUnderlyingErrorKey`.
 class StoreCoordinator<S: Store> {
     private let store: S
-<<<<<<< HEAD
     private let database: KeyValueDatabase
-    
+
     private var pendingPayment: PendingPayment? {
         set {
-=======
-
-    private var pendingPayment: PendingPayment? {
-        set {
-            let defaults = NSUserDefaults.standardUserDefaults()
-
->>>>>>> 93b56c75
             if let pending = newValue {
                 database.setObject(pending.productID, forKey: DatabaseKeys.pendingPaymentProductID)
                 database.setObject(pending.siteID, forKey:DatabaseKeys.pendingPaymentSiteID)
@@ -70,21 +62,11 @@
         }
 
         get {
-<<<<<<< HEAD
             guard let productID = database.objectForKey(DatabaseKeys.pendingPaymentProductID) as? String,
                 let siteID = database.objectForKey(DatabaseKeys.pendingPaymentSiteID) as? Int
                 where siteID != 0 else { return nil }
-            
+
             return (productID, siteID)
-=======
-            let defaults = NSUserDefaults.standardUserDefaults()
-            let productID = defaults.stringForKey(UserDefaultsKeys.pendingPaymentProductID)
-            let siteID = defaults.integerForKey(UserDefaultsKeys.pendingPaymentSiteID)
-
-            guard let product = productID where siteID != 0 else { return nil }
-
-            return (product, siteID)
->>>>>>> 93b56c75
         }
     }
 
