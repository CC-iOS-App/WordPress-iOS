#import "WPUserAgent.h"

static NSString* const WPUserAgentKeyUserAgent = @"UserAgent";

@implementation WPUserAgent

+ (NSString *)defaultUserAgent
{
    static NSString * _defaultUserAgent;
    static dispatch_once_t _onceToken;
    dispatch_once(&_onceToken, ^{
        NSDictionary * registrationDomain = [[NSUserDefaults standardUserDefaults] volatileDomainForName:NSRegistrationDomain];
        NSString *storeCurrentUA = [registrationDomain objectForKey:WPUserAgentKeyUserAgent];
        [[NSUserDefaults standardUserDefaults] registerDefaults:@{WPUserAgentKeyUserAgent: @(0)}];
        
        if ([NSThread isMainThread]){
            _defaultUserAgent = [[[UIWebView alloc] init] stringByEvaluatingJavaScriptFromString:@"navigator.userAgent"];
        } else {
            dispatch_sync(dispatch_get_main_queue(), ^{
                _defaultUserAgent = [[[UIWebView alloc] init] stringByEvaluatingJavaScriptFromString:@"navigator.userAgent"];
            });
        }
        if (storeCurrentUA) {
            [[NSUserDefaults standardUserDefaults] registerDefaults:@{WPUserAgentKeyUserAgent: storeCurrentUA}];
        }
    });
    NSAssert(_defaultUserAgent != nil, @"User agent shouldn't be nil");
    NSAssert([_defaultUserAgent length] > 0, @"User agent shouldn't be empty");

    return _defaultUserAgent;
}

+ (NSString *)wordPressUserAgent
{
<<<<<<< HEAD
    // Temporarily unset "UserAgent" from registered user defaults so that we
    // always get the default value, independently from what's currently set as
    // User-Agent
    NSDictionary *originalRegisteredDefaults = [[NSUserDefaults standardUserDefaults] volatileDomainForName:NSRegistrationDomain];

    NSMutableDictionary *tempRegisteredDefaults = [NSMutableDictionary dictionaryWithDictionary:originalRegisteredDefaults];
    [tempRegisteredDefaults removeObjectForKey:WPUserAgentKeyUserAgent];
    [[NSUserDefaults standardUserDefaults] registerDefaults:tempRegisteredDefaults];

    __block NSString *defaultUserAgent = nil;
    if ([NSThread isMainThread]) {
        defaultUserAgent = [self userAgentFromMainThread];
    } else {
        dispatch_sync(dispatch_get_main_queue(), ^{
            defaultUserAgent = [self userAgentFromMainThread];
        });
    }
    NSAssert(defaultUserAgent != nil, @"User agent shouldn't be nil");
    NSAssert([defaultUserAgent length] > 0, @"User agent shouldn't be empty");
    
    [[NSUserDefaults standardUserDefaults] registerDefaults:originalRegisteredDefaults];
    
    return defaultUserAgent;
}

- (NSString *)userAgentFromMainThread {
    static NSString *_defaultUserAgent = nil;
    if (_defaultUserAgent == nil) {
        _defaultUserAgent = [[[UIWebView alloc] init] stringByEvaluatingJavaScriptFromString:@"navigator.userAgent"];
    }
    return _defaultUserAgent;
}

- (NSString *)wordPressUserAgent
{
    if (! _wordPressUserAgent) {
=======
    static NSString * _wordPressUserAgent;
    if (_wordPressUserAgent == nil) {
>>>>>>> 6dd2ede0
        NSString *defaultUA = [self defaultUserAgent];
        NSString *appVersion = [[[NSBundle mainBundle] infoDictionary] objectForKey:@"CFBundleShortVersionString"];
        _wordPressUserAgent = [NSString stringWithFormat:@"%@ wp-iphone/%@", defaultUA, appVersion];
    }
    
    return _wordPressUserAgent;
}

+ (void)useWordPressUserAgentInUIWebViews
{
    // Cleanup unused NSUserDefaults keys from older WPUserAgent implementation
    [[NSUserDefaults standardUserDefaults] removeObjectForKey:@"DefaultUserAgent"];
    [[NSUserDefaults standardUserDefaults] removeObjectForKey:@"AppUserAgent"];

    NSString *userAgent = [self wordPressUserAgent];

    NSParameterAssert([userAgent isKindOfClass:[NSString class]]);
    
    NSDictionary *dictionary = @{WPUserAgentKeyUserAgent: userAgent};
    // We have to call registerDefaults else the change isn't picked up by UIWebViews.
    [[NSUserDefaults standardUserDefaults] registerDefaults:dictionary];
    
    DDLogVerbose(@"User-Agent set to: %@", userAgent);
}

@end<|MERGE_RESOLUTION|>--- conflicted
+++ resolved
@@ -32,47 +32,8 @@
 
 + (NSString *)wordPressUserAgent
 {
-<<<<<<< HEAD
-    // Temporarily unset "UserAgent" from registered user defaults so that we
-    // always get the default value, independently from what's currently set as
-    // User-Agent
-    NSDictionary *originalRegisteredDefaults = [[NSUserDefaults standardUserDefaults] volatileDomainForName:NSRegistrationDomain];
-
-    NSMutableDictionary *tempRegisteredDefaults = [NSMutableDictionary dictionaryWithDictionary:originalRegisteredDefaults];
-    [tempRegisteredDefaults removeObjectForKey:WPUserAgentKeyUserAgent];
-    [[NSUserDefaults standardUserDefaults] registerDefaults:tempRegisteredDefaults];
-
-    __block NSString *defaultUserAgent = nil;
-    if ([NSThread isMainThread]) {
-        defaultUserAgent = [self userAgentFromMainThread];
-    } else {
-        dispatch_sync(dispatch_get_main_queue(), ^{
-            defaultUserAgent = [self userAgentFromMainThread];
-        });
-    }
-    NSAssert(defaultUserAgent != nil, @"User agent shouldn't be nil");
-    NSAssert([defaultUserAgent length] > 0, @"User agent shouldn't be empty");
-    
-    [[NSUserDefaults standardUserDefaults] registerDefaults:originalRegisteredDefaults];
-    
-    return defaultUserAgent;
-}
-
-- (NSString *)userAgentFromMainThread {
-    static NSString *_defaultUserAgent = nil;
-    if (_defaultUserAgent == nil) {
-        _defaultUserAgent = [[[UIWebView alloc] init] stringByEvaluatingJavaScriptFromString:@"navigator.userAgent"];
-    }
-    return _defaultUserAgent;
-}
-
-- (NSString *)wordPressUserAgent
-{
-    if (! _wordPressUserAgent) {
-=======
     static NSString * _wordPressUserAgent;
     if (_wordPressUserAgent == nil) {
->>>>>>> 6dd2ede0
         NSString *defaultUA = [self defaultUserAgent];
         NSString *appVersion = [[[NSBundle mainBundle] infoDictionary] objectForKey:@"CFBundleShortVersionString"];
         _wordPressUserAgent = [NSString stringWithFormat:@"%@ wp-iphone/%@", defaultUA, appVersion];
