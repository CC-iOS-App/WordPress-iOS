--- conflicted
+++ resolved
@@ -441,13 +441,7 @@
     NSString *featuredImage = @"";
 
     NSDictionary *featured_media = [dict dictionaryForKey:@"featured_media"];
-<<<<<<< HEAD
-    if ([[featured_media stringForKey:@"type"] isEqualToString:@"image"]) {
-        featuredImage = [self stringOrEmptyString:[featured_media stringForKey:@"uri"]];
-    } else if ([featuredImage length] == 0) {
-=======
     if ([featuredImage length] == 0) {
->>>>>>> 9b83a94e
         featuredImage = [dict stringForKey:@"featured_image"];
     } else if ([[featured_media stringForKey:@"type"] isEqualToString:@"image"]) {
         featuredImage = [self stringOrEmptyString:[featured_media stringForKey:@"uri"]];
