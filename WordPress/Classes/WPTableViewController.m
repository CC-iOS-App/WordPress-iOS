--- conflicted
+++ resolved
@@ -578,14 +578,6 @@
 }
 
 - (void)hideRefreshHeader {
-<<<<<<< HEAD
-    [_refreshHeaderView egoRefreshScrollViewDataSourceDidFinishedLoading:self.tableView];
-=======
-    [self.refreshControl endRefreshing];
-    if ([self isViewLoaded] && self.tableView.window && didTriggerRefresh) {
-        [SoundUtil playRollupSound];
-    }
->>>>>>> 9a089227
     didTriggerRefresh = NO;
 }
 
