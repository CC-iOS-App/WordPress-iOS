--- conflicted
+++ resolved
@@ -412,13 +412,8 @@
     _siteAddressWPComLabel.frame = CGRectMake(_siteAddressField.frame.size.width - wordPressComLabelSize.width - 5, (_siteAddressField.frame.size.height - wordPressComLabelSize.height) / 2 - 1, wordPressComLabelSize.width, wordPressComLabelSize.height);
     
     // Layout Create Account Button
-<<<<<<< HEAD
-    x = (_viewWidth - CreateAccountAndBlogButtonWidth)/2.0;
-    y = CGRectGetMaxY(_siteAddressField.frame) + CreateAccountAndBlogStandardOffset * (isSmallScreen ? 0.5 : 1.0);
-=======
     x = (viewWidth - CreateAccountAndBlogButtonWidth)/2.0;
     y = CGRectGetMaxY(_siteAddressField.frame) + CreateAccountAndBlogStandardOffset;
->>>>>>> c92bd4ed
     _createAccountButton.frame = CGRectIntegral(CGRectMake(x, y, CreateAccountAndBlogButtonWidth, CreateAccountAndBlogButtonHeight));
 
     // Layout Terms of Service
