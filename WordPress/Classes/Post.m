// 
//  Post.m
//  WordPress
//
//  Created by Chris Boyd on 8/9/10.
//

#import "Post.h"
#import "NSMutableDictionary+Helpers.h"
#import "ContextManager.h"

@interface Post(InternalProperties)
// We shouldn't need to store this, but if we don't send IDs on edits
// custom fields get duplicated and stop working
@property (nonatomic, retain) NSString *latitudeID;
@property (nonatomic, retain) NSString *longitudeID;
@property (nonatomic, retain) NSString *publicID;
@end

@implementation Post(InternalProperties)
@dynamic latitudeID, longitudeID, publicID;
@end

#pragma mark -

@interface AbstractPost (WordPressApi)
- (NSDictionary *)XMLRPCDictionary;
@end

@interface Post (WordPressApi)
- (NSDictionary *)XMLRPCDictionary;
- (void)postPostWithSuccess:(void (^)())success failure:(void (^)(NSError *error))failure;
- (void)getPostWithSuccess:(void (^)())success failure:(void (^)(NSError *error))failure;
- (void)editPostWithSuccess:(void (^)())success failure:(void (^)(NSError *error))failure;
- (void)deletePostWithSuccess:(void (^)())success failure:(void (^)(NSError *error))failure;
@end

#pragma mark -

@implementation Post 

@dynamic geolocation, tags, postFormat;
@dynamic categories;
@synthesize specialType, featuredImageURL;

<<<<<<< HEAD
+ (Post *)newPostForBlog:(Blog *)blog withContext:(NSManagedObjectContext*)context {
    Blog *contextBlog = (Blog *)[context objectWithID:blog.objectID];
    Post *post = [NSEntityDescription insertNewObjectForEntityForName:NSStringFromClass(self.class) inManagedObjectContext:context];
    post.blog = contextBlog;
    return post;
}

+ (Post *)newDraftForBlog:(Blog *)blog {
    Post *post = [self newPostForBlog:blog withContext:blog.managedObjectContext];
    post.remoteStatus = AbstractPostRemoteStatusLocal;
    post.status = @"publish";
    [post save];
    
    return post;
}

+ (Post *)findWithBlog:(Blog *)blog andPostID:(NSNumber *)postID withContext:(NSManagedObjectContext*)context {
    Blog *contextBlog = (Blog *)[context objectWithID:blog.objectID];
    NSSet *results = [contextBlog.posts filteredSetUsingPredicate:[NSPredicate predicateWithFormat:@"postID == %@ AND original == NULL",postID]];
    
    if (results && (results.count > 0)) {
        return [[results allObjects] objectAtIndex:0];
    }
    return nil;
}

+ (Post *)findOrCreateWithBlog:(Blog *)blog andPostID:(NSNumber *)postID withContext:(NSManagedObjectContext*)context {
    Post *post = [self findWithBlog:blog andPostID:postID withContext:context];
    
    if (post == nil) {
        post = [Post newPostForBlog:blog withContext:context];
        post.postID = postID;
        post.remoteStatus = AbstractPostRemoteStatusSync;
    }
    [post findComments];
    return post;
}

- (id)init {
    if (self = [super init]) {
        appDelegate = (WordPressAppDelegate *)[[UIApplication sharedApplication] delegate];
    }
    
    return self;
}


=======
+ (NSString *const)remoteUniqueIdentifier {
    return @"postid";
}

>>>>>>> 9b465380
- (void)updateFromDictionary:(NSDictionary *)postInfo {
    self.postTitle      = [postInfo objectForKey:@"title"];
	//keep attention: getPosts and getPost returning IDs in different types
	if ([[postInfo objectForKey:@"postid"] isKindOfClass:[NSString class]]) {
	  self.postID         = [[postInfo objectForKey:@"postid"] numericValue];
	} else {
	  self.postID         = [postInfo objectForKey:@"postid"];
	}
      
	self.content        = [postInfo objectForKey:@"description"];
    if ([[postInfo objectForKey:@"date_created_gmt"] isKindOfClass:[NSDate class]]) {
        self.date_created_gmt    = [postInfo objectForKey:@"date_created_gmt"];
    } else {
        self.dateCreated = [postInfo objectForKey:@"dateCreated"];
    }
    self.status         = [postInfo objectForKey:@"post_status"];
    NSString *password = [postInfo objectForKey:@"wp_password"];
    if ([password isEqualToString:@""]) {
        password = nil;
    }
    self.password = password;
    self.tags           = [postInfo objectForKey:@"mt_keywords"];
	self.permaLink      = [postInfo objectForKey:@"permaLink"];
	self.mt_excerpt		= [postInfo objectForKey:@"mt_excerpt"];
	self.mt_text_more	= [postInfo objectForKey:@"mt_text_more"];
    NSString *wp_more_text = [postInfo objectForKey:@"wp_more_text"];
    if ([wp_more_text length] > 0) {
        wp_more_text = [@" " stringByAppendingString:wp_more_text]; // Give us a little padding.
    }
    if (self.mt_text_more && self.mt_text_more.length > 0) {
        self.content = [NSString stringWithFormat:@"%@\n\n<!--more%@-->\n\n%@", self.content, wp_more_text, self.mt_text_more];
        self.mt_text_more = nil;
    }
	self.wp_slug		= [postInfo objectForKey:@"wp_slug"];
	self.post_thumbnail = [[postInfo objectForKey:@"wp_post_thumbnail"] numericValue];
    if (self.post_thumbnail != nil && [self.post_thumbnail intValue] == 0)
        self.post_thumbnail = nil;
	self.postFormat		= [postInfo objectForKey:@"wp_post_format"];
	
    self.remoteStatus   = AbstractPostRemoteStatusSync;
    if ([postInfo objectForKey:@"categories"]) {
        [self setCategoriesFromNames:[postInfo objectForKey:@"categories"]];
    }

	self.latitudeID = nil;
	self.longitudeID = nil;
	self.publicID = nil;
	
	if ([postInfo objectForKey:@"custom_fields"]) {
		NSArray *customFields = [postInfo objectForKey:@"custom_fields"];
		NSString *geo_longitude = nil;
		NSString *geo_latitude = nil;
		NSString *geo_longitude_id = nil;
		NSString *geo_latitude_id = nil;
		NSString *geo_public_id = nil;
		for (NSDictionary *customField in customFields) {
			NSString *ID = [customField objectForKey:@"id"];
			NSString *key = [customField objectForKey:@"key"];
			NSString *value = [customField objectForKey:@"value"];

			if (key) {
				if ([key isEqualToString:@"geo_longitude"]) {
					geo_longitude = value;
					geo_longitude_id = ID;
				} else if ([key isEqualToString:@"geo_latitude"]) {
					geo_latitude = value;
					geo_latitude_id = ID;
				} else if ([key isEqualToString:@"geo_public"]) {
					geo_public_id = ID;
				}
			}
		}
		
		if (geo_latitude && geo_longitude) {
			CLLocationCoordinate2D coord;
			coord.latitude = [geo_latitude doubleValue];
			coord.longitude = [geo_longitude doubleValue];
			Coordinate *c = [[Coordinate alloc] initWithCoordinate:coord];
			self.geolocation = c;
			self.latitudeID = geo_latitude_id;
			self.longitudeID = geo_longitude_id;
			self.publicID = geo_public_id;
		}
	}
}

- (NSString *)categoriesText {
    return [[[self.categories valueForKey:@"categoryName"] allObjects] componentsJoinedByString:@", "];
}

- (NSString *)postFormatText {
    NSDictionary *allFormats = self.blog.postFormats;
    NSString *formatText = self.postFormat;
    if ([allFormats objectForKey:self.postFormat]) {
        formatText = [allFormats objectForKey:self.postFormat];
    }
    if ((formatText == nil || [formatText isEqualToString:@""]) && [allFormats objectForKey:@"standard"]) {
        formatText = [allFormats objectForKey:@"standard"];
    }
    return formatText;
}

- (void)setPostFormatText:(NSString *)postFormatText {
    __block NSString *format = nil;
    [self.blog.postFormats enumerateKeysAndObjectsUsingBlock:^(id key, id obj, BOOL *stop) {
        if ([obj isEqual:postFormatText]) {
            format = (NSString *)key;
            *stop = YES;
        }
    }];
    self.postFormat = format;
}

- (void)setCategoriesFromNames:(NSArray *)categoryNames {
    [self.categories removeAllObjects];
	NSMutableSet *categories = nil;
	
    for (NSString *categoryName in categoryNames) {
        NSSet *results = [self.blog.categories filteredSetUsingPredicate:[NSPredicate predicateWithFormat:@"categoryName = %@", categoryName]];
        if (results && (results.count > 0)) {
			if(categories == nil) {
				categories = [NSMutableSet setWithSet:results];
			} else {
				[categories unionSet:results];
			}
		}
    }
	
	if (categories && (categories.count > 0)) {
		self.categories = categories;
	}
}

- (BOOL)hasChanged {
    if ([super hasChanged]) return YES;
   
    Post *original = (Post *)self.original;
    
    if ((self.tags != original.tags)
        && (![self.tags isEqual:original.tags]))
        return YES;
    
    if ((self.postFormat != original.postFormat)
        && (![self.postFormat isEqual:original.postFormat]))
        return YES;

    if (![self.categories isEqual:original.categories]) return YES;
    
	if ((self.geolocation != original.geolocation)
		 && (![self.geolocation isEqual:original.geolocation]) )
        return YES;

    return NO;
}

#pragma mark - QuickPhoto
- (void)mediaDidUploadSuccessfully:(NSNotification *)notification {
    Media *media = (Media *)[notification object];
    [media save];

    // check if post deleted after media upload started
    if (self.content == nil) {
        [[NSNotificationCenter defaultCenter] postNotificationName:@"PostUploadCancelled" object:self];
    } else {
        self.content = [NSString stringWithFormat:@"%@\n\n%@", [media html], self.content];
        [self uploadWithSuccess:nil failure:nil];
    }
    
    [[NSNotificationCenter defaultCenter] removeObserver:self];
}

- (void)mediaUploadFailed:(NSNotification *)notification {
    UIAlertView *alert = [[UIAlertView alloc] initWithTitle:NSLocalizedString(@"Quick Photo Failed", @"")
                                                    message:NSLocalizedString(@"Sorry, the photo upload failed. The post has been saved as a Local Draft.", @"")
                                                   delegate:self
                                          cancelButtonTitle:NSLocalizedString(@"OK", @"")
                                          otherButtonTitles:nil];
    [alert show];
    
    [[NSNotificationCenter defaultCenter] removeObserver:self];
}

- (void)uploadWithSuccess:(void (^)())success failure:(void (^)(NSError *error))failure {
    if ([self hasRemote]) {
        [self editPostWithSuccess:success failure:failure];
    } else {
        [self postPostWithSuccess:success failure:failure];
    }
}

- (void)getFeaturedImageURLWithSuccess:(void (^)())success failure:(void (^)(NSError *error))failure {
    WPFLogMethod();
    NSArray *parameters = [NSArray arrayWithObjects:self.blog.blogID, self.blog.username, self.blog.password, self.post_thumbnail, nil];
    [self.blog.api callMethod:@"wp.getMediaItem"
                   parameters:parameters
                      success:^(AFHTTPRequestOperation *operation, id responseObject) {
                          NSDictionary *mediaItem = (NSDictionary *)responseObject;
                          self.featuredImageURL = [mediaItem stringForKey:@"link"];
                          if (success) success();
                      } failure:^(AFHTTPRequestOperation *operation, NSError *error) {
                          if (failure) {
                              failure(error);
                          }
                      }];
}

@end

@implementation Post (WordPressApi)

- (NSDictionary *)XMLRPCDictionary {
    NSMutableDictionary *postParams = [NSMutableDictionary dictionaryWithDictionary:[super XMLRPCDictionary]];
    
    [postParams setValueIfNotNil:self.postFormat forKey:@"wp_post_format"];
    [postParams setValueIfNotNil:self.tags forKey:@"mt_keywords"];

    if ([self valueForKey:@"categories"] != nil) {
        NSMutableSet *categories = [self mutableSetValueForKey:@"categories"];
        NSMutableArray *categoryNames = [NSMutableArray arrayWithCapacity:[categories count]];
        for (Category *cat in categories) {
            [categoryNames addObject:cat.categoryName];
        }
        [postParams setObject:categoryNames forKey:@"categories"];
    }
    Coordinate *c = [self valueForKey:@"geolocation"];
    // Warning
    // XMLRPCEncoder sends floats with an integer type (i4), so WordPress ignores the decimal part
    // We send coordinates as strings to avoid that
    NSMutableArray *customFields = [NSMutableArray array];
    NSMutableDictionary *latitudeField = [NSMutableDictionary dictionaryWithCapacity:3];
    NSMutableDictionary *longitudeField = [NSMutableDictionary dictionaryWithCapacity:3];
    NSMutableDictionary *publicField = [NSMutableDictionary dictionaryWithCapacity:3];
    if (c != nil) {
        [latitudeField setValue:@"geo_latitude" forKey:@"key"];
        [latitudeField setValue:[NSString stringWithFormat:@"%f", c.latitude] forKey:@"value"];
        [longitudeField setValue:@"geo_longitude" forKey:@"key"];
        [longitudeField setValue:[NSString stringWithFormat:@"%f", c.longitude] forKey:@"value"];
        [publicField setValue:@"geo_public" forKey:@"key"];
        [publicField setValue:@"1" forKey:@"value"];
    }
    if ([self valueForKey:@"latitudeID"]) {
        [latitudeField setValue:[self valueForKey:@"latitudeID"] forKey:@"id"];
    }
    if ([self valueForKey:@"longitudeID"]) {
        [longitudeField setValue:[self valueForKey:@"longitudeID"] forKey:@"id"];
    }
    if ([self valueForKey:@"publicID"]) {
        [publicField setValue:[self valueForKey:@"publicID"] forKey:@"id"];
    }
    if ([latitudeField count] > 0) {
        [customFields addObject:latitudeField];
    }
    if ([longitudeField count] > 0) {
        [customFields addObject:longitudeField];
    }
    if ([publicField count] > 0) {
        [customFields addObject:publicField];
    }
    
    if ([customFields count] > 0) {
        [postParams setObject:customFields forKey:@"custom_fields"];
    }
	
    if (self.status == nil)
        self.status = @"publish";
    [postParams setObject:self.status forKey:@"post_status"];
    
    return postParams;
}

- (void)postPostWithSuccess:(void (^)())success failure:(void (^)(NSError *error))failure {
    WPFLogMethod();
    // XML-RPC doesn't like empty post thumbnail ID's for new posts, but it's required to delete them on edit. see #1395 and #1507
    NSMutableDictionary *xmlrpcDictionary = [NSMutableDictionary dictionaryWithDictionary:[self XMLRPCDictionary]];
    if ([[xmlrpcDictionary objectForKey:@"wp_post_thumbnail"] isEqual:@""]) {
        [xmlrpcDictionary removeObjectForKey:@"wp_post_thumbnail"];
    }
    NSArray *parameters = [self.blog getXMLRPCArgsWithExtra:xmlrpcDictionary];
    self.remoteStatus = AbstractPostRemoteStatusPushing;

    NSMutableURLRequest *request = [self.blog.api requestWithMethod:@"metaWeblog.newPost"
                                                  parameters:parameters];
    if (self.specialType != nil) {
        [request addValue:self.specialType forHTTPHeaderField:@"WP-Quick-Post"];
    }
    AFHTTPRequestOperation *operation = [self.blog.api HTTPRequestOperationWithRequest:request
                                                                               success:^(AFHTTPRequestOperation *operation, id responseObject) {
                                                                                   if ([self isDeleted] || self.managedObjectContext == nil)
                                                                                       return;

                                                                                   if ([responseObject respondsToSelector:@selector(numericValue)]) {
                                                                                       self.postID = [responseObject numericValue];
                                                                                       self.remoteStatus = AbstractPostRemoteStatusSync;
                                                                                       if (!self.date_created_gmt) {
                                                                                           // Set the temporary date until we get it from the server so it sorts properly on the list
                                                                                           self.date_created_gmt = [DateUtils localDateToGMTDate:[NSDate date]];
                                                                                       }
                                                                                       [self save];
                                                                                       [self getPostWithSuccess:success failure:failure];
                                                                                       [[NSNotificationCenter defaultCenter] postNotificationName:@"PostUploaded" object:self];
                                                                                   } else if (failure) {
                                                                                       self.remoteStatus = AbstractPostRemoteStatusFailed;
                                                                                       NSDictionary *userInfo = [NSDictionary dictionaryWithObject:[NSString stringWithFormat:@"Invalid value returned for new post: %@", responseObject] forKey:NSLocalizedDescriptionKey];
                                                                                       NSError *error = [NSError errorWithDomain:@"org.wordpress.iphone" code:0 userInfo:userInfo];
                                                                                       failure(error);
                                                                                       [[NSNotificationCenter defaultCenter] postNotificationName:@"PostUploadFailed" object:self];
                                                                                   }

                                                                               } failure:^(AFHTTPRequestOperation *operation, NSError *error) {
                                                                                   if ([self isDeleted] || self.managedObjectContext == nil)
                                                                                       return;

                                                                                   self.remoteStatus = AbstractPostRemoteStatusFailed;
                                                                                   if (failure) failure(error);
                                                                                   [[NSNotificationCenter defaultCenter] postNotificationName:@"PostUploadFailed" object:self];
                                                                               }];
    [self.blog.api enqueueHTTPRequestOperation:operation];
}

- (void)getPostWithSuccess:(void (^)())success failure:(void (^)(NSError *error))failure {
    WPFLogMethod();
    NSArray *parameters = [NSArray arrayWithObjects:self.postID, self.blog.username, self.blog.password, nil];
    [self.blog.api callMethod:@"metaWeblog.getPost"
                   parameters:parameters
                      success:^(AFHTTPRequestOperation *operation, id responseObject) {
                          if ([self isDeleted] || self.managedObjectContext == nil)
                              return;

                          [self updateFromDictionary:responseObject];
                          [self save];
                          if (success) success();
                      } failure:^(AFHTTPRequestOperation *operation, NSError *error) {
                          if (failure) {
                              failure(error);
                          }
                      }];
}

- (void)editPostWithSuccess:(void (^)())success failure:(void (^)(NSError *error))failure {
    WPFLogMethod();
    if (self.postID == nil) {
        if (failure) {
            NSDictionary *userInfo = [NSDictionary dictionaryWithObject:@"Can't edit a post if it's not in the server" forKey:NSLocalizedDescriptionKey];
            NSError *error = [NSError errorWithDomain:@"org.wordpress.iphone" code:0 userInfo:userInfo];
            dispatch_async(dispatch_get_main_queue(), ^{
                failure(error);
            });
        }
        return;
    }

    NSArray *parameters = [NSArray arrayWithObjects:self.postID, self.blog.username, self.blog.password, [self XMLRPCDictionary], nil];
    self.remoteStatus = AbstractPostRemoteStatusPushing;
    
    if( self.isFeaturedImageChanged == NO ) {
        NSMutableDictionary *xmlrpcDictionary = (NSMutableDictionary*) [parameters objectAtIndex:3] ;
        [xmlrpcDictionary removeObjectForKey:@"wp_post_thumbnail"];
    }
    
    [self.blog.api callMethod:@"metaWeblog.editPost"
                   parameters:parameters
                      success:^(AFHTTPRequestOperation *operation, id responseObject) {
                          if ([self isDeleted] || self.managedObjectContext == nil)
                              return;

                          self.remoteStatus = AbstractPostRemoteStatusSync;
                          [self getPostWithSuccess:nil failure:nil];
                          if (success) success();
                          [[NSNotificationCenter defaultCenter] postNotificationName:@"PostUploaded" object:self];
                      } failure:^(AFHTTPRequestOperation *operation, NSError *error) {
                          if ([self isDeleted] || self.managedObjectContext == nil)
                              return;

                          self.remoteStatus = AbstractPostRemoteStatusFailed;
                          if (failure) failure(error);
                          [[NSNotificationCenter defaultCenter] postNotificationName:@"PostUploadFailed" object:self];
                      }];
}

- (void)deletePostWithSuccess:(void (^)())success failure:(void (^)(NSError *error))failure {
    WPFLogMethod();
    BOOL remote = [self hasRemote];
    if (remote) {
        NSArray *parameters = [NSArray arrayWithObjects:@"unused", self.postID, self.blog.username, self.blog.password, nil];
        [self.blog.api callMethod:@"metaWeblog.deletePost"
                       parameters:parameters
                          success:^(AFHTTPRequestOperation *operation, id responseObject) {
                              if (success) success();
                          } failure:^(AFHTTPRequestOperation *operation, NSError *error) {
                              if (failure) failure(error);
                          }];
    }
    [self remove];
    if (!remote && success) {
        dispatch_async(dispatch_get_main_queue(), ^{
            success();
        });
    }
}

@end<|MERGE_RESOLUTION|>--- conflicted
+++ resolved
@@ -43,60 +43,10 @@
 @dynamic categories;
 @synthesize specialType, featuredImageURL;
 
-<<<<<<< HEAD
-+ (Post *)newPostForBlog:(Blog *)blog withContext:(NSManagedObjectContext*)context {
-    Blog *contextBlog = (Blog *)[context objectWithID:blog.objectID];
-    Post *post = [NSEntityDescription insertNewObjectForEntityForName:NSStringFromClass(self.class) inManagedObjectContext:context];
-    post.blog = contextBlog;
-    return post;
-}
-
-+ (Post *)newDraftForBlog:(Blog *)blog {
-    Post *post = [self newPostForBlog:blog withContext:blog.managedObjectContext];
-    post.remoteStatus = AbstractPostRemoteStatusLocal;
-    post.status = @"publish";
-    [post save];
-    
-    return post;
-}
-
-+ (Post *)findWithBlog:(Blog *)blog andPostID:(NSNumber *)postID withContext:(NSManagedObjectContext*)context {
-    Blog *contextBlog = (Blog *)[context objectWithID:blog.objectID];
-    NSSet *results = [contextBlog.posts filteredSetUsingPredicate:[NSPredicate predicateWithFormat:@"postID == %@ AND original == NULL",postID]];
-    
-    if (results && (results.count > 0)) {
-        return [[results allObjects] objectAtIndex:0];
-    }
-    return nil;
-}
-
-+ (Post *)findOrCreateWithBlog:(Blog *)blog andPostID:(NSNumber *)postID withContext:(NSManagedObjectContext*)context {
-    Post *post = [self findWithBlog:blog andPostID:postID withContext:context];
-    
-    if (post == nil) {
-        post = [Post newPostForBlog:blog withContext:context];
-        post.postID = postID;
-        post.remoteStatus = AbstractPostRemoteStatusSync;
-    }
-    [post findComments];
-    return post;
-}
-
-- (id)init {
-    if (self = [super init]) {
-        appDelegate = (WordPressAppDelegate *)[[UIApplication sharedApplication] delegate];
-    }
-    
-    return self;
-}
-
-
-=======
 + (NSString *const)remoteUniqueIdentifier {
     return @"postid";
 }
 
->>>>>>> 9b465380
 - (void)updateFromDictionary:(NSDictionary *)postInfo {
     self.postTitle      = [postInfo objectForKey:@"title"];
 	//keep attention: getPosts and getPost returning IDs in different types
