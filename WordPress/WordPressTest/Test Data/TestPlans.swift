--- conflicted
+++ resolved
@@ -50,15 +50,9 @@
                            priceLocale: NSLocale(localeIdentifier: "en-US"),
                            productIdentifier: plan.productIdentifier ?? "")
     }
-<<<<<<< HEAD
-    
-    private static let allTestPlans = [ TestPlans.free, TestPlans.premium, TestPlans.business ]
-    
-=======
 
     private static let allTestPlans = [ TestPlans.free, TestPlans.premium, TestPlans.business ]
 
->>>>>>> b6924ecf
     static let allPlans = allTestPlans.map({ $0.plan })
     static let allProducts = allTestPlans.map({ $0.product })
 }