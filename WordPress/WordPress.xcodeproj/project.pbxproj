--- conflicted
+++ resolved
@@ -2611,11 +2611,8 @@
 				5DF738971965FACD00393584 /* RecommendedTopicsViewController.m in Sources */,
 				E1D95EB817A28F5E00A3E9F3 /* WPActivityDefaults.m in Sources */,
 				857610D618C0377300EDF406 /* StatsWebViewController.m in Sources */,
-<<<<<<< HEAD
 				5D08B90419648C3400D5B381 /* ReaderSubscriptionViewController.m in Sources */,
-=======
 				E1D086E2194214C600F0CC19 /* NSDate+WordPressJSON.m in Sources */,
->>>>>>> b03068a2
 				5D839AAB187F0D8000811F4A /* PostGeolocationCell.m in Sources */,
 				A2DC5B1A1953451B009584C3 /* WPNUXHelpBadgeLabel.m in Sources */,
 				E1AC282D18282423004D394C /* SFHFKeychainUtils.m in Sources */,
